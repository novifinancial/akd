--- conflicted
+++ resolved
@@ -55,12 +55,6 @@
 
     let mut existing_keys = Vec::<AkdKey>::new();
 
-<<<<<<< HEAD
-    let db = AsyncInMemoryDbWithCache::new();
-    let mut akd_dir = Directory::<AsyncInMemoryDbWithCache, Blake3_256<BaseElement>>::new(&db)
-        .await
-        .unwrap();
-=======
     let db = akd::storage::V2FromV1StorageWrapper::new(AsyncInMemoryDbWithCache::new());
     let mut seemless_dir = Directory::<
         akd::storage::V2FromV1StorageWrapper<AsyncInMemoryDbWithCache>,
@@ -68,7 +62,6 @@
     >::new(&db)
     .await
     .unwrap();
->>>>>>> bad5481b
 
     // Populating the updates
     let rng: ThreadRng = thread_rng();
@@ -94,21 +87,13 @@
     );
     println!("*********************************************************************************");
     // Publish measurement
-<<<<<<< HEAD
-    db.clear_stats();
-    akd_dir.publish(updates.clone()).await.unwrap();
-
-    db.print_hashmap_distribution();
-    db.print_stats();
-    new_keys = updates
-=======
     db.db.clear_stats();
     seemless_dir.publish(updates.clone()).await.unwrap();
 
     db.db.print_hashmap_distribution();
     db.db.print_stats();
     new_usernames = updates
->>>>>>> bad5481b
+
         .clone()
         .iter()
         .map(|x| x.0.clone())
