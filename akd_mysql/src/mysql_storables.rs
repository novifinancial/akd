--- conflicted
+++ resolved
@@ -450,50 +450,6 @@
         }
     }
 
-<<<<<<< HEAD
-    fn get_specific_params<St: Storable>(key: &St::Key) -> Option<mysql_async::Params> {
-        match St::data_type() {
-            StorageType::Azks => None,
-            StorageType::HistoryNodeState => {
-                let bin = St::get_full_binary_key_id(key);
-
-                if let Ok(back) = HistoryNodeState::key_from_full_binary(&bin) {
-                    Some(params! {
-                        "label_len" => back.0.len,
-                        "label_val" => back.0.val,
-                        "epoch" => back.1
-                    })
-                } else {
-                    None
-                }
-            }
-            StorageType::HistoryTreeNode => {
-                let bin = St::get_full_binary_key_id(key);
-                if let Ok(back) = HistoryTreeNode::key_from_full_binary(&bin) {
-                    Some(params! {
-                        "label_len" => back.0.len,
-                        "label_val" => back.0.val,
-                    })
-                } else {
-                    None
-                }
-            }
-            StorageType::ValueState => {
-                let bin = St::get_full_binary_key_id(key);
-                if let Ok(back) = akd::storage::types::ValueState::key_from_full_binary(&bin) {
-                    Some(params! {
-                        "username" => back.0,
-                        "epoch" => back.1
-                    })
-                } else {
-                    None
-                }
-            }
-        }
-    }
-
-=======
->>>>>>> cae3a90f
     fn from_row<St: Storable>(row: &mut mysql_async::Row) -> core::result::Result<Self, MySqlError>
     where
         Self: std::marker::Sized,
