extern crate thread_id;

// Copyright (c) Facebook, Inc. and its affiliates.
//
// This source code is licensed under both the MIT license found in the
// LICENSE-MIT file in the root directory of this source tree and the Apache
// License, Version 2.0 found in the LICENSE-APACHE file in the root directory
// of this source tree.

use akd::directory::Directory;
use akd::primitives::akd_vrf::AkdVRF;
use akd::storage::types::{AkdLabel, AkdValue};
use log::{info, Level, Metadata, Record};
use once_cell::sync::OnceCell;
use rand::distributions::Alphanumeric;
use rand::seq::IteratorRandom;
use rand::{thread_rng, Rng};
use std::fs::File;
use std::io;
use std::io::Write;
use std::path::Path;
use std::sync::Mutex;
use tokio::time::{Duration, Instant};

use winter_crypto::hashers::Blake3_256;
use winter_math::fields::f128::BaseElement;
type Blake3 = Blake3_256<BaseElement>;

static EPOCH: OnceCell<Instant> = OnceCell::new();

static LOG: OnceCell<u64> = OnceCell::new();

// ================== Logging ================== //

pub(crate) fn log_init(level: Level) {
    EPOCH.get_or_init(Instant::now);
    LOG.get_or_init(|| {
        if let Ok(logger) = FileLogger::new(String::from("integration_test.log")) {
            let loggers: Vec<Box<dyn log::Log>> = vec![Box::new(logger)];
            let mlogger = multi_log::MultiLogger::new(loggers);

            log::set_max_level(level.to_level_filter());
            if let Err(error) = log::set_boxed_logger(Box::new(mlogger)) {
                panic!("Error initializing multi-logger {}", error);
            }
        } else {
            panic!("Error creating file logger!");
        }
        0
    });
}

pub(crate) fn format_log_record(io: &mut (dyn Write + Send), record: &Record) {
    let target = {
        if let Some(target_str) = record.target().split(':').last() {
            if let Some(line) = record.line() {
                format!(" ({}:{})", target_str, line)
            } else {
                format!(" ({})", target_str)
            }
        } else {
            "".to_string()
        }
    };

    let toc = if let Some(epoch) = EPOCH.get() {
        Instant::now() - *epoch
    } else {
        Duration::from_millis(0)
    };

    let seconds = toc.as_secs();
    let hours = seconds / 3600;
    let minutes = (seconds / 60) % 60;
    let seconds = seconds % 60;
    let miliseconds = toc.subsec_millis();

    let msg = format!(
        "[{:02}:{:02}:{:02}.{:03}] ({:x}) {:6} {}{}",
        hours,
        minutes,
        seconds,
        miliseconds,
        thread_id::get(),
        record.level(),
        record.args(),
        target
    );
    let _ = writeln!(io, "{}", msg);
}

pub(crate) struct FileLogger {
    sink: Mutex<File>,
}

impl FileLogger {
    pub(crate) fn new<T: AsRef<Path>>(path: T) -> io::Result<Self> {
        let file = File::create(path)?;
        Ok(Self {
            sink: Mutex::new(file),
        })
    }
}

impl log::Log for FileLogger {
    fn enabled(&self, _metadata: &Metadata) -> bool {
        // use the global log-level
        true
    }

    fn log(&self, record: &Record) {
        if !self.enabled(record.metadata()) {
            return;
        }
        let mut sink = &*self.sink.lock().unwrap();
        format_log_record(&mut sink, record);
    }

    fn flush(&self) {
        let _ = std::io::stdout().flush();
    }
}

// ================== Test Helpers ================== //

/// The suite of tests to run against a fully-instantated and storage-backed directory.
/// This will publish 3 epochs of ```num_users``` records and
/// perform 10 random lookup proofs + 2 random history proofs + and audit proof from epochs 1u64 -> 2u64
pub(crate) async fn directory_test_suite<S: akd::storage::Storage + Sync + Send, V: AkdVRF>(
    mysql_db: &S,
    num_users: usize,
    vrf: &V,
) {
    // generate the test data
    let mut rng = thread_rng();

    let mut users: Vec<String> = vec![];
    for _ in 0..num_users {
        users.push(
            thread_rng()
                .sample_iter(&Alphanumeric)
                .take(30)
                .map(char::from)
                .collect(),
        );
    }

    // create & test the directory
<<<<<<< HEAD
    let maybe_dir = Directory::<_>::new::<Blake3>(mysql_db, false).await;
=======
    let maybe_dir = Directory::<_, _>::new::<Blake3>(mysql_db, vrf).await;
>>>>>>> d38f5e22
    match maybe_dir {
        Err(akd_error) => panic!("Error initializing directory: {:?}", akd_error),
        Ok(mut dir) => {
            info!("AKD Directory started. Beginning tests");

            // Publish 3 epochs of user material
            for i in 1..=3 {
                let mut data = Vec::new();
                for value in users.iter() {
                    data.push((AkdLabel(value.clone()), AkdValue(format!("{}", i))));
                }

                if let Err(error) = dir.publish::<Blake3>(data, true).await {
                    panic!("Error publishing batch {:?}", error);
                } else {
                    info!("Published epoch {}", i);
                }
            }

            // Perform 10 random lookup proofs on the published users
            let azks = dir.retrieve_current_azks().await.unwrap();
            let root_hash = dir.get_root_hash::<Blake3>(&azks).await.unwrap();

            for user in users.iter().choose_multiple(&mut rng, 10) {
                let key = AkdLabel(user.clone());
                match dir.lookup::<Blake3>(key.clone()).await {
                    Err(error) => panic!("Error looking up user information {:?}", error),
                    Ok(proof) => {
                        let vrf_pk = dir.get_public_key().unwrap();
                        if let Err(error) =
                            akd::client::lookup_verify::<Blake3, V>(vrf_pk, root_hash, key, proof)
                        {
                            panic!("Lookup proof failed to verify {:?}", error);
                        }
                    }
                }
            }
            info!("10 random lookup proofs passed");

            // Perform 2 random history proofs on the published material
            for user in users.iter().choose_multiple(&mut rng, 2) {
                let key = AkdLabel(user.clone());
                match dir.key_history::<Blake3>(&key).await {
                    Err(error) => panic!("Error performing key history retrieval {:?}", error),
                    Ok(proof) => {
                        let (root_hashes, previous_root_hashes) =
                            akd::directory::get_key_history_hashes::<_, Blake3, V>(&dir, &proof)
                                .await
                                .unwrap();
                        let vrf_pk = dir.get_public_key().unwrap();
                        if let Err(error) = akd::client::key_history_verify::<Blake3, V>(
                            vrf_pk,
                            root_hashes,
                            previous_root_hashes,
                            key,
                            proof,
                        ) {
                            panic!("History proof failed to verify {:?}", error);
                        }
                    }
                }
            }

            info!("2 random history proofs passed");

            // Perform an audit proof from 1u64 -> 2u64
            match dir.audit::<Blake3>(1u64, 2u64).await {
                Err(error) => panic!("Error perform audit proof retrieval {:?}", error),
                Ok(proof) => {
                    let start_root_hash = dir.get_root_hash_at_epoch::<Blake3>(&azks, 1u64).await;
                    let end_root_hash = dir.get_root_hash_at_epoch::<Blake3>(&azks, 2u64).await;
                    match (start_root_hash, end_root_hash) {
                        (Ok(start), Ok(end)) => {
                            if let Err(error) = akd::auditor::audit_verify(start, end, proof).await
                            {
                                panic!("Error validating audit proof {:?}", error);
                            }
                        }
                        (Err(err), _) => {
                            panic!("Error retrieving root hash at epoch {:?}", err);
                        }
                        (_, Err(err)) => {
                            panic!("Error retrieving root hash at epoch {:?}", err);
                        }
                    }
                }
            }

            info!("Audit proof from 1u64 -> 2u64 passed");
        }
    }
}<|MERGE_RESOLUTION|>--- conflicted
+++ resolved
@@ -146,11 +146,7 @@
     }
 
     // create & test the directory
-<<<<<<< HEAD
-    let maybe_dir = Directory::<_>::new::<Blake3>(mysql_db, false).await;
-=======
-    let maybe_dir = Directory::<_, _>::new::<Blake3>(mysql_db, vrf).await;
->>>>>>> d38f5e22
+    let maybe_dir = Directory::<_, _>::new::<Blake3>(mysql_db, vrf, false).await;
     match maybe_dir {
         Err(akd_error) => panic!("Error initializing directory: {:?}", akd_error),
         Ok(mut dir) => {
