--- conflicted
+++ resolved
@@ -364,11 +364,8 @@
 
     let mut tree_repr = vec![root.clone(), leaf_0.clone(), leaf_1.clone()];
 
-<<<<<<< HEAD
     let updated_after_0 = leaf_0.update_hash(0, &mut tree_repr);
-=======
-    let updated_after_0 = new_leaf.clone().update_hash(0, &mut tree_repr);
->>>>>>> 726b9513
+
     match updated_after_0 {
         Ok(()) => {}
         Err(e) => {
@@ -376,11 +373,8 @@
             panic!("Node failed to update hash, the node is {:?}", leaf_0);
         }
     }
-<<<<<<< HEAD
+
     let updated_after_1 = leaf_1.update_hash(0, &mut tree_repr);
-=======
-    let updated_after_1 = leaf_1.clone().update_hash(0, &mut tree_repr);
->>>>>>> 726b9513
 
     match updated_after_1 {
         Ok(()) => {}
