// Copyright (c) Facebook, Inc. and its affiliates.
//
// This source code is licensed under the MIT license found in the
// LICENSE file in the root directory of this source tree.

use std::convert::TryInto;

use crypto::{hashers::Blake3_256, Hasher};
use math::fields::f128::BaseElement;

type Blake3 = Blake3_256<BaseElement>;

use crate::serialization::from_digest;
use crate::{
    history_tree_node::get_empty_root,
    history_tree_node::get_leaf_node,
    history_tree_node::HistoryTreeNode,
    node_state::HistoryChildState,
    node_state::{hash_label, NodeLabel},
    storage::{Storage, StorageEnum},
    *,
};

use crate::errors::StorageError;
use lazy_static::lazy_static;
use rand::{rngs::OsRng, RngCore};
use std::collections::HashMap;
use std::sync::Mutex;

lazy_static! {
<<<<<<< HEAD
    static ref HASHMAP: Mutex<HashMap<String, String>> = {
=======
    static ref HASHMAP: Mutex<HashMap<String, StorageEnum<Blake3, InMemoryDb>>> = {
>>>>>>> 395cae5a
        let m = HashMap::new();
        Mutex::new(m)
    };
}

#[derive(Debug)]
pub(crate) struct InMemoryDb(HashMap<String, StorageEnum<Blake3, InMemoryDb>>);

<<<<<<< HEAD
impl Storage for InMemoryDb {
    fn set(pos: String, value: String) -> Result<(), StorageError> {
=======
impl Storage<StorageEnum<Blake3, InMemoryDb>> for InMemoryDb {
    fn set(pos: String, node: StorageEnum<Blake3, InMemoryDb>) -> Result<(), StorageError> {
>>>>>>> 395cae5a
        let mut hashmap = HASHMAP.lock().unwrap();
        hashmap.insert(pos, value);
        Ok(())
    }

<<<<<<< HEAD
    fn get(pos: String) -> Result<String, StorageError> {
=======
    fn get(pos: String) -> Result<StorageEnum<Blake3, InMemoryDb>, StorageError> {
>>>>>>> 395cae5a
        let hashmap = HASHMAP.lock().unwrap();
        Ok(hashmap
            .get(&pos)
            .map(|v| v.clone())
            .ok_or(StorageError::GetError)?)
    }
}

////////// history_tree_node tests //////
//  Test set_child_without_hash and get_child_at_existing_epoch

#[test]
fn test_set_child_without_hash_at_root() -> Result<(), HistoryTreeNodeError> {
    let mut rng = OsRng;
    let mut azks_id = vec![0u8; 32];
    rng.fill_bytes(&mut azks_id);
    let mut root = get_empty_root::<Blake3, InMemoryDb>(&azks_id, Option::None)?;
    let ep = 1;
    let child_hist_node_1 =
        HistoryChildState::new(1, NodeLabel::new(1, 1), Blake3::hash(&[0u8]), ep);
    assert!(
        root.set_child_without_hash(ep, &(Direction::Some(1), child_hist_node_1.clone()))
            .is_ok(),
        "Setting the child without hash threw an error"
    );

    let set_child = root
        .get_child_at_existing_epoch(ep, Direction::Some(1))
        .map_err(|_| panic!("Child not set in test_set_child_without_hash_at_root"))
        .unwrap();
    assert!(
        set_child == child_hist_node_1,
        "Child in direction is not equal to the set value"
    );
    assert!(
        root.get_latest_epoch().unwrap_or(0) == 1,
        "Latest epochs don't match!"
    );
    assert!(root.epochs.len() == 1, "Ask yourself some pressing questions, such as: Why are there random extra epochs in the root?");

    Ok(())
}

#[test]
fn test_set_children_without_hash_at_root() -> Result<(), HistoryTreeNodeError> {
    let mut rng = OsRng;
    let mut azks_id = vec![0u8; 32];
    rng.fill_bytes(&mut azks_id);
    let mut root = get_empty_root::<Blake3, InMemoryDb>(&azks_id, Option::None)?;
    let ep = 1;
    let child_hist_node_1 =
        HistoryChildState::new(1, NodeLabel::new(1, 1), Blake3::hash(&[0u8]), ep);
    let child_hist_node_2: HistoryChildState<Blake3> =
        HistoryChildState::new(2, NodeLabel::new(0, 1), Blake3::hash(&[0u8]), ep);
    assert!(
        root.set_child_without_hash(ep, &(Direction::Some(1), child_hist_node_1.clone()))
            .is_ok(),
        "Setting the child without hash threw an error"
    );
    assert!(
        root.set_child_without_hash(ep, &(Direction::Some(0), child_hist_node_2.clone()))
            .is_ok(),
        "Setting the child without hash threw an error"
    );
    let set_child_1 = root.get_child_at_existing_epoch(ep, Direction::Some(1));
    match set_child_1 {
        Ok(child_st) => assert!(
            child_st == child_hist_node_1,
            "Child in 1 is not equal to the set value"
        ),
        Err(_) => panic!("Child not set in test_set_children_without_hash_at_root"),
    }

    let set_child_2 = root.get_child_at_existing_epoch(ep, Direction::Some(0));
    match set_child_2 {
        Ok(child_st) => assert!(
            child_st == child_hist_node_2,
            "Child in 0 is not equal to the set value"
        ),
        Err(_) => panic!("Child not set in test_set_children_without_hash_at_root"),
    }
    let latest_ep = root.get_latest_epoch();
    assert!(latest_ep.unwrap_or(0) == 1, "Latest epochs don't match!");
    assert!(root.epochs.len() == 1, "Ask yourself some pressing questions, such as: Why are there random extra epochs in the root?");

    Ok(())
}

#[test]
fn test_set_children_without_hash_multiple_at_root() -> Result<(), HistoryTreeNodeError> {
    let mut rng = OsRng;
    let mut azks_id = vec![0u8; 32];
    rng.fill_bytes(&mut azks_id);
    let mut root = get_empty_root::<Blake3, InMemoryDb>(&azks_id, Option::None)?;
    let mut ep = 1;
    let child_hist_node_1 =
        HistoryChildState::new(1, NodeLabel::new(11, 2), Blake3::hash(&[0u8]), ep);
    let child_hist_node_2: HistoryChildState<Blake3> =
        HistoryChildState::new(2, NodeLabel::new(00, 2), Blake3::hash(&[0u8]), ep);
    assert!(
        root.set_child_without_hash(ep, &(Direction::Some(1), child_hist_node_1))
            .is_ok(),
        "Setting the child without hash threw an error"
    );
    assert!(
        root.set_child_without_hash(ep, &(Direction::Some(0), child_hist_node_2))
            .is_ok(),
        "Setting the child without hash threw an error"
    );

    ep = 2;

    let child_hist_node_3: HistoryChildState<Blake3> =
        HistoryChildState::new(1, NodeLabel::new(1, 1), Blake3::hash(&[0u8]), ep);
    let child_hist_node_4: HistoryChildState<Blake3> =
        HistoryChildState::new(2, NodeLabel::new(0, 1), Blake3::hash(&[0u8]), ep);
    assert!(
        root.set_child_without_hash(ep, &(Direction::Some(1), child_hist_node_3.clone()))
            .is_ok(),
        "Setting the child without hash threw an error"
    );
    assert!(
        root.set_child_without_hash(ep, &(Direction::Some(0), child_hist_node_4.clone()))
            .is_ok(),
        "Setting the child without hash threw an error"
    );
    let set_child_1 = root.get_child_at_existing_epoch(ep, Direction::Some(1));
    match set_child_1 {
        Ok(child_st) => assert!(
            child_st == child_hist_node_3,
            "Child in 1 is not equal to the set value"
        ),
        Err(_) => panic!("Child not set in test_set_children_without_hash_at_root"),
    }

    let set_child_2 = root.get_child_at_existing_epoch(ep, Direction::Some(0));
    match set_child_2 {
        Ok(child_st) => assert!(
            child_st == child_hist_node_4,
            "Child in 0 is not equal to the set value"
        ),
        Err(_) => panic!("Child not set in test_set_children_without_hash_at_root"),
    }
    let latest_ep = root.get_latest_epoch();
    assert!(latest_ep.unwrap_or(0) == 2, "Latest epochs don't match!");
    assert!(root.epochs.len() == 2, "Ask yourself some pressing questions, such as: Why are there random extra epochs in the root?");

    Ok(())
}

#[test]
fn test_get_child_at_existing_epoch_multiple_at_root() -> Result<(), HistoryTreeNodeError> {
    let mut rng = OsRng;
    let mut azks_id = vec![0u8; 32];
    rng.fill_bytes(&mut azks_id);
    let mut root = get_empty_root::<Blake3, InMemoryDb>(&azks_id, Option::None)?;
    let mut ep = 1;
    let child_hist_node_1 =
        HistoryChildState::new(1, NodeLabel::new(11, 2), Blake3::hash(&[0u8]), ep);
    let child_hist_node_2: HistoryChildState<Blake3> =
        HistoryChildState::new(2, NodeLabel::new(00, 2), Blake3::hash(&[0u8]), ep);
    assert!(
        root.set_child_without_hash(ep, &(Direction::Some(1), child_hist_node_1.clone()))
            .is_ok(),
        "Setting the child without hash threw an error"
    );
    assert!(
        root.set_child_without_hash(ep, &(Direction::Some(0), child_hist_node_2.clone()))
            .is_ok(),
        "Setting the child without hash threw an error"
    );

    ep = 2;

    let child_hist_node_3: HistoryChildState<Blake3> =
        HistoryChildState::new(1, NodeLabel::new(1, 1), Blake3::hash(&[0u8]), ep);
    let child_hist_node_4: HistoryChildState<Blake3> =
        HistoryChildState::new(2, NodeLabel::new(0, 1), Blake3::hash(&[0u8]), ep);
    assert!(
        root.set_child_without_hash(ep, &(Direction::Some(1), child_hist_node_3.clone()))
            .is_ok(),
        "Setting the child without hash threw an error"
    );
    assert!(
        root.set_child_without_hash(ep, &(Direction::Some(0), child_hist_node_4.clone()))
            .is_ok(),
        "Setting the child without hash threw an error"
    );
    let set_child_1 = root.get_child_at_existing_epoch(1, Direction::Some(1));
    match set_child_1 {
        Ok(child_st) => assert!(
            child_st == child_hist_node_1,
            "Child in 1 is not equal to the set value"
        ),
        Err(_) => panic!("Child not set in test_set_children_without_hash_at_root"),
    }

    let set_child_2 = root.get_child_at_existing_epoch(1, Direction::Some(0));
    match set_child_2 {
        Ok(child_st) => assert!(
            child_st == child_hist_node_2,
            "Child in 0 is not equal to the set value"
        ),
        Err(_) => panic!("Child not set in test_set_children_without_hash_at_root"),
    }
    let latest_ep = root.get_latest_epoch();
    assert!(latest_ep.unwrap_or(0) == 2, "Latest epochs don't match!");
    assert!(root.epochs.len() == 2, "Ask yourself some pressing questions, such as: Why are there random extra epochs in the root?");

    Ok(())
}

//  Test get_child_at_epoch
#[test]
pub fn test_get_child_at_epoch_at_root() -> Result<(), HistoryTreeNodeError> {
    let mut rng = OsRng;
    let mut azks_id = vec![0u8; 32];
    rng.fill_bytes(&mut azks_id);
    let mut root = get_empty_root::<Blake3, InMemoryDb>(&azks_id, Option::None)?;

    for ep in 0u64..3u64 {
        let child_hist_node_1 = HistoryChildState::new(
            ep.try_into().unwrap(),
            NodeLabel::new(0b1u64 << ep.clone(), ep.try_into().unwrap()),
            Blake3::hash(&[0u8]),
            2 * ep,
        );
        let child_hist_node_2: HistoryChildState<Blake3> = HistoryChildState::new(
            ep.try_into().unwrap(),
            NodeLabel::new(0, ep.clone().try_into().unwrap()),
            Blake3::hash(&[0u8]),
            2 * ep,
        );
        assert!(
            root.set_child_without_hash(2 * ep, &(Direction::Some(1), child_hist_node_1))
                .is_ok(),
            "Setting the child without hash threw an error"
        );
        assert!(
            root.set_child_without_hash(2 * ep, &(Direction::Some(0), child_hist_node_2))
                .is_ok(),
            "Setting the child without hash threw an error"
        );
    }

    let ep_existing = 0u64;

    let child_hist_node_1 = HistoryChildState::new(
        0,
        NodeLabel::new(
            0b1u64 << ep_existing.clone(),
            ep_existing.try_into().unwrap(),
        ),
        Blake3::hash(&[0u8]),
        2 * ep_existing,
    );
    let child_hist_node_2: HistoryChildState<Blake3> = HistoryChildState::new(
        0,
        NodeLabel::new(0, ep_existing.clone().try_into().unwrap()),
        Blake3::hash(&[0u8]),
        2 * ep_existing,
    );

    let set_child_1 = root.get_child_at_epoch(1, Direction::Some(1));
    match set_child_1 {
        Ok(child_st) => assert!(
            child_st == child_hist_node_1,
            "Child in 1 is not equal to the set value = {:?}",
            child_st
        ),
        Err(_) => panic!("Child not set in test_set_children_without_hash_at_root"),
    }

    let set_child_2 = root.get_child_at_epoch(1, Direction::Some(0));
    match set_child_2 {
        Ok(child_st) => assert!(
            child_st == child_hist_node_2,
            "Child in 0 is not equal to the set value"
        ),
        Err(_) => panic!("Child not set in test_set_children_without_hash_at_root"),
    }
    let latest_ep = root.get_latest_epoch();
    assert!(latest_ep.unwrap_or(0) == 4, "Latest epochs don't match!");
    assert!(root.epochs.len() == 3, "Ask yourself some pressing questions, such as: Why are there random extra epochs in the root?");

    Ok(())
}

// insert_single_leaf tests

#[test]
fn test_insert_single_leaf_root() -> Result<(), HistoryTreeNodeError> {
    let mut rng = OsRng;
    let mut azks_id = vec![0u8; 32];
    rng.fill_bytes(&mut azks_id);
    let mut root = get_empty_root::<Blake3, InMemoryDb>(&azks_id, Option::Some(0u64))?;
    let new_leaf = get_leaf_node::<Blake3, InMemoryDb>(
        &azks_id,
        NodeLabel::new(0b0u64, 1u32),
        1,
        &[0u8],
        0,
        0,
    )?;

    let leaf_1 = get_leaf_node::<Blake3, InMemoryDb>(
        &azks_id,
        NodeLabel::new(0b1u64, 1u32),
        2,
        &[1u8],
        0,
        0,
    )?;
    let mut tree_repr: HashMap<_, _> = vec![(0, root.clone())].into_iter().collect();

    let mut num_nodes = 1;

    root.insert_single_leaf(
        new_leaf.clone(),
        &azks_id,
        0,
        &mut num_nodes,
        &mut tree_repr,
    )?;
    root.insert_single_leaf(leaf_1.clone(), &azks_id, 0, &mut num_nodes, &mut tree_repr)?;

    let root_val = root.get_value()?;

    let leaf_0_hash = Blake3::merge(&[
        Blake3::merge(&[Blake3::hash(&[]), Blake3::hash(&[0b0u8])]),
        hash_label::<Blake3>(new_leaf.label),
    ]);

    let leaf_1_hash = Blake3::merge(&[
        Blake3::merge(&[Blake3::hash(&[]), Blake3::hash(&[0b1u8])]),
        hash_label::<Blake3>(leaf_1.label),
    ]);

    let expected = Blake3::merge(&[
        Blake3::merge(&[
            Blake3::merge(&[Blake3::hash(&[]), leaf_0_hash]),
            leaf_1_hash,
        ]),
        hash_label::<Blake3>(root.label),
    ]);
    assert!(root_val == expected, "Root hash not equal to expected");

    Ok(())
}

#[test]
fn test_insert_single_leaf_below_root() -> Result<(), HistoryTreeNodeError> {
    let mut rng = OsRng;
    let mut azks_id = vec![0u8; 32];
    rng.fill_bytes(&mut azks_id);
    let mut root = get_empty_root::<Blake3, InMemoryDb>(&azks_id, Option::Some(0u64))?;
    let new_leaf = get_leaf_node::<Blake3, InMemoryDb>(
        &azks_id,
        NodeLabel::new(0b00u64, 2u32),
        1,
        &[0u8],
        0,
        0,
    )?;

    let leaf_1 = get_leaf_node::<Blake3, InMemoryDb>(
        &azks_id,
        NodeLabel::new(0b11u64, 2u32),
        2,
        &[1u8],
        0,
        0,
    )?;

    let leaf_2 = get_leaf_node::<Blake3, InMemoryDb>(
        &azks_id,
        NodeLabel::new(0b10u64, 2u32),
        3,
        &[1u8, 1u8],
        0,
        0,
    )?;

    let leaf_0_hash = Blake3::merge(&[
        Blake3::merge(&[Blake3::hash(&[]), Blake3::hash(&[0b0u8])]),
        hash_label::<Blake3>(new_leaf.label),
    ]);

    let leaf_1_hash = Blake3::merge(&[
        Blake3::merge(&[Blake3::hash(&[]), Blake3::hash(&[0b1u8])]),
        hash_label::<Blake3>(leaf_1.label),
    ]);

    let leaf_2_hash = Blake3::merge(&[
        Blake3::merge(&[Blake3::hash(&[]), Blake3::hash(&[1u8, 1u8])]),
        hash_label::<Blake3>(leaf_2.label),
    ]);

    let right_child_expected_hash = Blake3::merge(&[
        Blake3::merge(&[
            Blake3::merge(&[Blake3::hash(&[]), leaf_2_hash]),
            leaf_1_hash,
        ]),
        hash_label::<Blake3>(NodeLabel::new(0b1u64, 1u32)),
    ]);

    let mut leaf_1_as_child = leaf_1.to_node_child_state()?;
    leaf_1_as_child.hash_val = from_digest::<Blake3>(leaf_1_hash).unwrap();

    let mut leaf_2_as_child = leaf_2.to_node_child_state()?;
    leaf_2_as_child.hash_val = from_digest::<Blake3>(leaf_2_hash).unwrap();

    let mut tree_repr: HashMap<_, _> = vec![(0, root.clone())].into_iter().collect();
    let mut num_nodes = 1;

    root.insert_single_leaf(
        new_leaf.clone(),
        &azks_id,
        0,
        &mut num_nodes,
        &mut tree_repr,
    )?;
    root.insert_single_leaf(leaf_1.clone(), &azks_id, 0, &mut num_nodes, &mut tree_repr)?;
    root.insert_single_leaf(leaf_2.clone(), &azks_id, 0, &mut num_nodes, &mut tree_repr)?;

    let root_val = root.get_value()?;

    let expected = Blake3::merge(&[
        Blake3::merge(&[
            Blake3::merge(&[Blake3::hash(&[]), leaf_0_hash]),
            right_child_expected_hash,
        ]),
        hash_label::<Blake3>(root.label),
    ]);
    assert!(root_val == expected, "Root hash not equal to expected");
    Ok(())
}

#[test]
fn test_insert_single_leaf_below_root_both_sides() -> Result<(), HistoryTreeNodeError> {
    let mut rng = OsRng;
    let mut azks_id = vec![0u8; 32];
    rng.fill_bytes(&mut azks_id);
    let mut root = get_empty_root::<Blake3, InMemoryDb>(&azks_id, Option::Some(0u64))?;
    let new_leaf = get_leaf_node::<Blake3, InMemoryDb>(
        &azks_id,
        NodeLabel::new(0b000u64, 3u32),
        1,
        &[0u8],
        0,
        0,
    )?;

    let leaf_1 = get_leaf_node::<Blake3, InMemoryDb>(
        &azks_id,
        NodeLabel::new(0b111u64, 3u32),
        2,
        &[1u8],
        0,
        0,
    )?;

    let leaf_2 = get_leaf_node::<Blake3, InMemoryDb>(
        &azks_id,
        NodeLabel::new(0b100u64, 3u32),
        3,
        &[1u8, 1u8],
        0,
        0,
    )?;

    let leaf_3 = get_leaf_node::<Blake3, InMemoryDb>(
        &azks_id,
        NodeLabel::new(0b010u64, 3u32),
        4,
        &[0u8, 1u8],
        0,
        0,
    )?;

    let leaf_0_hash = Blake3::merge(&[
        Blake3::merge(&[Blake3::hash(&[]), Blake3::hash(&[0b0u8])]),
        hash_label::<Blake3>(new_leaf.label),
    ]);

    let leaf_1_hash = Blake3::merge(&[
        Blake3::merge(&[Blake3::hash(&[]), Blake3::hash(&[0b1u8])]),
        hash_label::<Blake3>(leaf_1.label),
    ]);
    let leaf_2_hash = Blake3::merge(&[
        Blake3::merge(&[Blake3::hash(&[]), Blake3::hash(&[0b1u8, 0b1u8])]),
        hash_label::<Blake3>(leaf_2.label),
    ]);

    let leaf_3_hash = Blake3::merge(&[
        Blake3::merge(&[Blake3::hash(&[]), Blake3::hash(&[0b0u8, 0b1u8])]),
        hash_label::<Blake3>(leaf_3.label),
    ]);

    let right_child_expected_hash = Blake3::merge(&[
        Blake3::merge(&[
            Blake3::merge(&[Blake3::hash(&[]), leaf_2_hash]),
            leaf_1_hash,
        ]),
        hash_label::<Blake3>(NodeLabel::new(0b1u64, 1u32)),
    ]);

    let left_child_expected_hash = Blake3::merge(&[
        Blake3::merge(&[
            Blake3::merge(&[Blake3::hash(&[]), leaf_0_hash]),
            leaf_3_hash,
        ]),
        hash_label::<Blake3>(NodeLabel::new(0b0u64, 1u32)),
    ]);

    let mut leaf_0_as_child = new_leaf.to_node_child_state()?;
    leaf_0_as_child.hash_val = from_digest::<Blake3>(leaf_0_hash).unwrap();

    let mut leaf_3_as_child = leaf_3.to_node_child_state()?;
    leaf_3_as_child.hash_val = from_digest::<Blake3>(leaf_3_hash).unwrap();

    let mut tree_repr: HashMap<_, _> = vec![(0, root.clone())].into_iter().collect();
    let mut num_nodes = 1;

    root.insert_single_leaf(
        new_leaf.clone(),
        &azks_id,
        0,
        &mut num_nodes,
        &mut tree_repr,
    )?;
    root.insert_single_leaf(leaf_1.clone(), &azks_id, 0, &mut num_nodes, &mut tree_repr)?;
    root.insert_single_leaf(leaf_2.clone(), &azks_id, 0, &mut num_nodes, &mut tree_repr)?;
    root.insert_single_leaf(leaf_3.clone(), &azks_id, 0, &mut num_nodes, &mut tree_repr)?;

    let root_val = root.get_value()?;

    let expected = Blake3::merge(&[
        Blake3::merge(&[
            Blake3::merge(&[Blake3::hash(&[]), left_child_expected_hash]),
            right_child_expected_hash,
        ]),
        hash_label::<Blake3>(root.label),
    ]);
    assert!(root_val == expected, "Root hash not equal to expected");
    Ok(())
}

#[test]
fn test_insert_single_leaf_full_tree() -> Result<(), HistoryTreeNodeError> {
    let mut rng = OsRng;
    let mut azks_id = vec![0u8; 32];
    rng.fill_bytes(&mut azks_id);
    let mut root = get_empty_root::<Blake3, InMemoryDb>(&azks_id, Option::Some(0u64))?;
    let mut tree_repr: HashMap<_, _> = vec![(0, root.clone())].into_iter().collect();
    let mut num_nodes = 1;
    let mut leaves = Vec::<HistoryTreeNode<Blake3, InMemoryDb>>::new();
    let mut leaf_hashes = Vec::new();
    for i in 0u64..8u64 {
        let new_leaf = get_leaf_node::<Blake3, InMemoryDb>(
            &azks_id,
            NodeLabel::new(i.clone(), 3u32),
            leaves.len(),
            &i.to_ne_bytes(),
            0,
            0,
        )?;
        leaf_hashes.push(Blake3::merge(&[
            Blake3::merge(&[Blake3::hash(&[]), Blake3::hash(&i.to_ne_bytes())]),
            hash_label::<Blake3>(new_leaf.label),
        ]));
        leaves.push(new_leaf);
    }

    let mut layer_1_hashes = Vec::new();
    let mut j = 0u64;
    for i in 0..4 {
        let left_child_hash = leaf_hashes[2 * i];
        let right_child_hash = leaf_hashes[2 * i + 1];
        layer_1_hashes.push(Blake3::merge(&[
            Blake3::merge(&[
                Blake3::merge(&[Blake3::hash(&[]), left_child_hash]),
                right_child_hash,
            ]),
            hash_label::<Blake3>(NodeLabel::new(j, 2u32)),
        ]));
        j += 1;
    }

    let mut layer_2_hashes = Vec::new();
    let mut j = 0u64;
    for i in 0..2 {
        let left_child_hash = layer_1_hashes[2 * i];
        let right_child_hash = layer_1_hashes[2 * i + 1];
        layer_2_hashes.push(Blake3::merge(&[
            Blake3::merge(&[
                Blake3::merge(&[Blake3::hash(&[]), left_child_hash]),
                right_child_hash,
            ]),
            hash_label::<Blake3>(NodeLabel::new(j, 1u32)),
        ]));
        j += 1;
    }

    let expected = Blake3::merge(&[
        Blake3::merge(&[
            Blake3::merge(&[Blake3::hash(&[]), layer_2_hashes[0]]),
            layer_2_hashes[1],
        ]),
        hash_label::<Blake3>(root.label),
    ]);

    for i in 0..8 {
        root.insert_single_leaf(
            leaves[7 - i].clone(),
            &azks_id,
            0,
            &mut num_nodes,
            &mut tree_repr,
        )?;
    }

    let root_val = root.get_value()?;

    assert!(root_val == expected, "Root hash not equal to expected");
    Ok(())
}<|MERGE_RESOLUTION|>--- conflicted
+++ resolved
@@ -28,11 +28,7 @@
 use std::sync::Mutex;
 
 lazy_static! {
-<<<<<<< HEAD
     static ref HASHMAP: Mutex<HashMap<String, String>> = {
-=======
-    static ref HASHMAP: Mutex<HashMap<String, StorageEnum<Blake3, InMemoryDb>>> = {
->>>>>>> 395cae5a
         let m = HashMap::new();
         Mutex::new(m)
     };
@@ -41,23 +37,16 @@
 #[derive(Debug)]
 pub(crate) struct InMemoryDb(HashMap<String, StorageEnum<Blake3, InMemoryDb>>);
 
-<<<<<<< HEAD
+
 impl Storage for InMemoryDb {
     fn set(pos: String, value: String) -> Result<(), StorageError> {
-=======
-impl Storage<StorageEnum<Blake3, InMemoryDb>> for InMemoryDb {
-    fn set(pos: String, node: StorageEnum<Blake3, InMemoryDb>) -> Result<(), StorageError> {
->>>>>>> 395cae5a
         let mut hashmap = HASHMAP.lock().unwrap();
         hashmap.insert(pos, value);
         Ok(())
     }
 
-<<<<<<< HEAD
+
     fn get(pos: String) -> Result<String, StorageError> {
-=======
-    fn get(pos: String) -> Result<StorageEnum<Blake3, InMemoryDb>, StorageError> {
->>>>>>> 395cae5a
         let hashmap = HASHMAP.lock().unwrap();
         Ok(hashmap
             .get(&pos)
