--- conflicted
+++ resolved
@@ -92,20 +92,17 @@
         epoch: u64,
         tree_repr: &mut Vec<Self>,
     ) -> Result<Self, HistoryTreeNodeError> {
-<<<<<<< HEAD
+
 
         let (lcs_label, dir_leaf, dir_self) = self
             .label
             .get_longest_common_prefix_and_dirs(new_leaf.get_label());
 
-=======
-        // let mut tree_repr = tree_repr;
->>>>>>> ca6b8958
+
         if self.is_root() {
             new_leaf.location = tree_repr.len();
             tree_repr.push(new_leaf.clone());
             new_leaf = new_leaf.clone();
-<<<<<<< HEAD
             // the root should always be instantiated with dummy children in the beginning
             let child_state = self.get_child_at_epoch(self.get_latest_epoch()?, dir_leaf).unwrap();
             if child_state.dummy_marker == DummyChildState::Dummy {
@@ -122,9 +119,7 @@
                 new_self.update_hash(epoch, tree_repr)?;
                 return Ok(tree_repr[self.location].clone());
             }
-=======
-            // tree_repr = tree_repr.clone();
->>>>>>> ca6b8958
+
         }
 
         // if a node is the longest common prefix of itself and the leaf, dir_self will be None
@@ -168,7 +163,6 @@
             }
             None => {
                 // case where the current node is equal to the lcs
-<<<<<<< HEAD
                     let child_st = self.get_child_at_epoch(self.get_latest_epoch()?, dir_leaf).unwrap();
                     // let child_st = self
                     //     .get_child_at_epoch(self.get_latest_epoch()?, dir_leaf)
@@ -177,50 +171,7 @@
                     match child_st.dummy_marker {
                         DummyChildState::Dummy => {
                             Err(HistoryTreeNodeError::CompressionError(self.label))
-=======
-                let child_state = self.get_child_at_epoch(self.get_latest_epoch()?, dir_leaf);
-                match child_state {
-                    Ok(child_st) => {
-                        match child_st.dummy_marker {
-                            DummyChildState::Dummy => {
-                                new_leaf.parent = self.location;
-                                if self.is_root() {
-                                    tree_repr[self.location] = self.set_node_child_without_hash(
-                                        epoch,
-                                        dir_leaf,
-                                        new_leaf.clone(),
-                                    )?;
-                                    // tree_repr[self.location] = self.clone();
-                                    let mut new_leaf = tree_repr[new_leaf.location].clone();
-                                    new_leaf.update_hash(epoch, tree_repr)?;
-                                    let mut new_self = tree_repr[self.location].clone();
-                                    new_self.update_hash(epoch, tree_repr)?;
-                                    Ok(tree_repr[self.location].clone())
-                                } else {
-                                    Err(HistoryTreeNodeError::CompressionError(self.label))
-                                }
-                            }
-                            DummyChildState::Real => {
-                                let mut child_node = tree_repr[child_st.location].clone();
-                                let mut updated_child = child_node
-                                    .insert_single_leaf(new_leaf, azks_id, epoch, tree_repr)?;
-
-                                tree_repr[self.location] = self.set_node_child_without_hash(
-                                    epoch,
-                                    dir_leaf,
-                                    updated_child.clone(),
-                                )?;
-                                updated_child = tree_repr[updated_child.location].clone();
-                                updated_child.update_hash(epoch, tree_repr)?;
-                                if self.is_root() {
-                                    let mut new_self = tree_repr[self.location].clone();
-                                    new_self.update_hash(epoch, tree_repr)?;
-                                }
-                                // let out_tree = new_leaf.update_hash(epoch, updated_tree.clone())?;
-                                // new_leaf.parent = self.location;
-                                Ok(tree_repr[self.location].clone())
-                            }
->>>>>>> ca6b8958
+
                         }
                         DummyChildState::Real => {
                             let mut child_node = tree_repr[child_st.location].clone();
@@ -232,7 +183,6 @@
                                 dir_leaf,
                                 updated_child.clone(),
                             )?;
-<<<<<<< HEAD
                             updated_child = tree_repr[updated_child.location].clone();
                             updated_child.update_hash(epoch, tree_repr)?;
                             if self.is_root() {
@@ -242,14 +192,6 @@
                             // let out_tree = new_leaf.update_hash(epoch, updated_tree.clone())?;
                             // new_leaf.parent = self.location;
                             Ok(tree_repr[self.location].clone())
-=======
-                            new_leaf.update_hash(epoch, tree_repr)?;
-                            let mut new_self = tree_repr[self.location].clone();
-                            new_self.update_hash(epoch, tree_repr)?;
-                            Ok(tree_repr[self.location].clone())
-                        } else {
-                            Err(e)
->>>>>>> ca6b8958
                         }
                     }
 
@@ -266,8 +208,6 @@
         epoch: u64,
         tree_repr: &mut Vec<Self>,
     ) -> Result<Self, HistoryTreeNodeError> {
-<<<<<<< HEAD
-
         let (lcs_label, dir_leaf, dir_self) = self
             .label
             .get_longest_common_prefix_and_dirs(new_leaf.get_label());
@@ -281,11 +221,7 @@
                 tree_repr[self.location] = self.clone();
                 return Ok(tree_repr[self.location].clone());
             }
-=======
-        if self.is_root() {
-            new_leaf.location = tree_repr.len();
-            tree_repr.push(new_leaf.clone());
->>>>>>> ca6b8958
+
         }
         match dir_self {
             Some(_) => {
@@ -321,19 +257,8 @@
                 match child_state {
                     Ok(child_st) => match child_st.dummy_marker {
                         DummyChildState::Dummy => {
-<<<<<<< HEAD
                             Err(HistoryTreeNodeError::CompressionError(self.label))
-=======
-                            new_leaf.parent = self.location;
-                            if self.is_root() {
-                                self.set_node_child_without_hash(epoch, dir_leaf, new_leaf)?;
-                                tree_repr[self.location] = self.clone();
-
-                                Ok(tree_repr[self.location].clone())
-                            } else {
-                                Err(HistoryTreeNodeError::CompressionError(self.label))
-                            }
->>>>>>> ca6b8958
+
                         }
                         DummyChildState::Real => {
                             let mut child_node = tree_repr[child_st.location].clone();
@@ -347,21 +272,7 @@
                         }
                     },
                     Err(e) => {
-<<<<<<< HEAD
-                        // if self.is_root() {
-                        //     tree_repr[self.location] =
-                        //         self.set_node_child_without_hash(epoch, dir_leaf, new_leaf)?;
-                        //     Ok(tree_repr[self.location].clone())
-                        // } else {
-=======
-                        if self.is_root() {
-                            tree_repr[self.location] =
-                                self.set_node_child_without_hash(epoch, dir_leaf, new_leaf)?;
-                            Ok(tree_repr[self.location].clone())
-                        } else {
->>>>>>> ca6b8958
-                            Err(e)
-                        // }
+                        Err(e)
                     }
                 }
             }
@@ -423,13 +334,6 @@
         tree_repr: &mut Vec<Self>,
     ) -> Result<(), HistoryTreeNodeError> {
         if self.is_root() {
-<<<<<<< HEAD
-=======
-            // let mut new_state = self.state_map.get(&epoch).unwrap().clone();
-            // new_state.value = new_hash_val;
-            // self.state_map.insert(epoch, new_state);
-            // tree_repr[self.location] = self.clone();
->>>>>>> ca6b8958
             Ok(())
         } else {
             let mut parent = tree_repr[self.parent].clone();
