// Copyright (c) Facebook, Inc. and its affiliates.
//
// This source code is licensed under both the MIT license found in the
// LICENSE-MIT file in the root directory of this source tree and the Apache
// License, Version 2.0 found in the LICENSE-APACHE file in the root directory
// of this source tree.

<<<<<<< HEAD
//! Code for an auditor of a verifiable key directory

use rand::rngs::OsRng;
=======
use std::marker::{Send, Sync};
>>>>>>> bad5481b
use winter_crypto::Hasher;

use crate::{
    append_only_zks::Azks,
    errors::{AkdError, AzksError},
    proof_structs::AppendOnlyProof,
    storage::memory::AsyncInMemoryDatabase,
};

<<<<<<< HEAD
/// Verifies an audit proof, given start and end hashes for a merkle patricia tree.
pub async fn audit_verify<H: Hasher + std::marker::Send>(
=======
pub async fn audit_verify<H: Hasher + Send + Sync>(
>>>>>>> bad5481b
    start_hash: H::Digest,
    end_hash: H::Digest,
    proof: AppendOnlyProof<H>,
) -> Result<(), AkdError> {
    verify_append_only::<H>(proof, start_hash, end_hash).await
}

<<<<<<< HEAD
/// Helper for audit, verifies an append-only proof
pub(crate) async fn verify_append_only<H: Hasher + std::marker::Send>(
=======
pub async fn verify_append_only<H: Hasher + Send + Sync>(
>>>>>>> bad5481b
    proof: AppendOnlyProof<H>,
    start_hash: H::Digest,
    end_hash: H::Digest,
) -> Result<(), AkdError> {
    let unchanged_nodes = proof.unchanged_nodes;
    let inserted = proof.inserted;

    let db = crate::storage::V2FromV1StorageWrapper::new(AsyncInMemoryDatabase::new());
    let mut azks = Azks::<H>::new(&db).await?;
    azks.batch_insert_leaves_helper(&db, unchanged_nodes, true)
        .await?;
    let computed_start_root_hash: H::Digest = azks.get_root_hash(&db).await?;
    let mut verified = computed_start_root_hash == start_hash;
    azks.batch_insert_leaves_helper(&db, inserted, true).await?;
    let computed_end_root_hash: H::Digest = azks.get_root_hash(&db).await?;
    verified = verified && (computed_end_root_hash == end_hash);
    if !verified {
        return Err(AkdError::AzksErr(AzksError::AppendOnlyProofDidNotVerify));
    }
    Ok(())
}<|MERGE_RESOLUTION|>--- conflicted
+++ resolved
@@ -5,13 +5,13 @@
 // License, Version 2.0 found in the LICENSE-APACHE file in the root directory
 // of this source tree.
 
-<<<<<<< HEAD
+
 //! Code for an auditor of a verifiable key directory
 
 use rand::rngs::OsRng;
-=======
+
 use std::marker::{Send, Sync};
->>>>>>> bad5481b
+
 use winter_crypto::Hasher;
 
 use crate::{
@@ -21,12 +21,8 @@
     storage::memory::AsyncInMemoryDatabase,
 };
 
-<<<<<<< HEAD
 /// Verifies an audit proof, given start and end hashes for a merkle patricia tree.
-pub async fn audit_verify<H: Hasher + std::marker::Send>(
-=======
 pub async fn audit_verify<H: Hasher + Send + Sync>(
->>>>>>> bad5481b
     start_hash: H::Digest,
     end_hash: H::Digest,
     proof: AppendOnlyProof<H>,
@@ -34,12 +30,8 @@
     verify_append_only::<H>(proof, start_hash, end_hash).await
 }
 
-<<<<<<< HEAD
 /// Helper for audit, verifies an append-only proof
-pub(crate) async fn verify_append_only<H: Hasher + std::marker::Send>(
-=======
 pub async fn verify_append_only<H: Hasher + Send + Sync>(
->>>>>>> bad5481b
     proof: AppendOnlyProof<H>,
     start_hash: H::Digest,
     end_hash: H::Digest,
