// Copyright (c) Facebook, Inc. and its affiliates.
//
// This source code is licensed under both the MIT license found in the
// LICENSE-MIT file in the root directory of this source tree and the Apache
// License, Version 2.0 found in the LICENSE-APACHE file in the root directory
// of this source tree.

//! The representation for the label of a history tree node.

use crate::serialization::from_digest;
use crate::storage::types::StorageType;
use crate::storage::Storable;
use crate::{Direction, ARITY};
use serde::{Deserialize, Serialize};
use std::marker::PhantomData;
use std::{
    convert::TryInto,
    fmt::{self, Debug},
};
use winter_crypto::Hasher;

use rand::{CryptoRng, RngCore};

/// The NodeLabel struct represents the label for a HistoryTreeNode.
/// Since the label itself may have any number of zeros pre-pended,
/// just using a native type, unless it is a bit-vector, wouldn't work.
/// Hence, we need a custom representation.
#[derive(Debug, Copy, Clone, PartialEq, Eq, Hash, Serialize, Deserialize)]
pub struct NodeLabel {
    /// val stores a binary string as a u64
    pub val: u64,
    /// len keeps track of how long the binary string is
    pub len: u32,
}

impl NodeLabel {
    /// Creates a new NodeLabel with the given value and len.
    pub fn new(val: u64, len: u32) -> Self {
        NodeLabel { val, len }
    }

    /// Gets the length of a NodeLabel.
    pub fn get_len(&self) -> u32 {
        self.len
    }

    /// Gets the value of a NodeLabel.
    pub fn get_val(&self) -> u64 {
        self.val
    }

    /// Generate a random NodeLabel for testing purposes
    pub fn random<R: RngCore + CryptoRng>(rng: &mut R) -> Self {
        // FIXME: should we always select length-64 labels?
        Self {
            val: rng.next_u64(),
            len: 64,
        }
    }

    /// Returns the bit at a specified index, and a 0 on an out of range index
    fn get_bit_at(&self, index: u32) -> u64 {
        if index >= self.len {
            return 0;
        }
        (self.val >> (self.len - index - 1)) & 1
    }

    /// Returns the prefix of a specified length, and the entire value on an out of range length
    fn get_prefix(&self, len: u32) -> Self {
        if len >= self.get_len() {
            return *self;
        }
        if len == 0 {
            return Self::new(0, 0);
        }
        Self::new(self.val >> (self.len - len), len)
    }

    /// Takes as input a pointer to the caller and another NodeLabel,
    /// returns a NodeLabel that is the longest common prefix of the two.
    pub fn get_longest_common_prefix(&self, other: Self) -> Self {
        let shorter_len = if self.get_len() < other.get_len() {
            self.get_len()
        } else {
            other.get_len()
        };

        let mut prefix_len = 0;
        while prefix_len <= shorter_len
            && self.get_bit_at(prefix_len) == other.get_bit_at(prefix_len)
        {
            prefix_len += 1;
        }

        self.get_prefix(prefix_len)
    }

    /// Takes as input a pointer to self, another NodeLabel and returns the tuple representing:
    /// * the longest common prefix,
    /// * the direction, with respect to the longest common prefix, of other,
    /// * the direction, with respect to the longest common prefix, of self.
    /// If either the node itself, or other is the longest common prefix, the
    /// direction of the longest common prefix node is None.
    pub fn get_longest_common_prefix_and_dirs(&self, other: Self) -> (Self, Direction, Direction) {
        let lcp_label = self.get_longest_common_prefix(other);
        let dir_other = lcp_label.get_dir(other);
        let dir_self = lcp_label.get_dir(*self);
        (lcp_label, dir_other, dir_self)
    }

    /// Gets the direction of other with respect to self, if self is a prefix of other.
    /// If self is not a prefix of other, then returns None.
    pub fn get_dir(&self, other: Self) -> Direction {
        if self.get_len() >= other.get_len() {
            return Direction::None;
        }
        if other.get_prefix(self.get_len()) != *self {
            return Direction::None;
        }
        Direction::Some(other.get_bit_at(self.get_len()).try_into().unwrap())
    }
}

/// Hashes a label of type NodeLabel using the hash function provided by
/// the generic type H.
pub fn hash_label<H: Hasher>(label: NodeLabel) -> H::Digest {
    let byte_label_len = H::hash(&label.get_len().to_ne_bytes());
    H::merge_with_int(byte_label_len, label.get_val())
}

#[derive(Debug, Serialize, Deserialize)]
#[serde(bound = "")]
<<<<<<< HEAD
pub(crate) struct HistoryNodeState<H, S> {
    /// A HistoryNodeState represents the state of a [`HistoryTreeNode`] at a given epoch.
    /// As you may see, when looking at [`HistoryChildState`], the node needs to include
    /// its hashed value, the hashed values of its children and the labels of its children.
    /// This allows the various algorithms in [`HistoryTreeNode`] to build proofs for the tree at
    /// any given epoch, without having to do a traversal of the history tree to find siblings.
    /// The hash value of this node at this state.
    /// To be used in its parent, alongwith the label.
    pub(crate) value: Vec<u8>,
    /// The states of this node's children to aid with sibling paths.
    pub(crate) child_states: Vec<HistoryChildState<H, S>>,
}

/// This struct is just used for storage access purposes.
/// parameters are azks_id, node location, and epoch
#[derive(Clone, Serialize, Deserialize, PartialEq, Eq, Hash)]
pub(crate) struct NodeStateKey(pub(crate) [u8; 32], pub(crate) NodeLabel, pub(crate) usize);
=======
pub struct HistoryNodeState<H> {
    pub value: Vec<u8>,
    pub child_states: Vec<HistoryChildState<H>>,
    pub key: NodeStateKey,
}

// parameters are azks_id, node location, and epoch
#[derive(Copy, Clone, Serialize, Deserialize, PartialEq, Eq, Hash, Debug)]
pub struct NodeStateKey(pub NodeLabel, pub u64);
>>>>>>> bad5481b

impl<H: Hasher> Storable for HistoryNodeState<H> {
    type Key = NodeStateKey;

    fn data_type() -> StorageType {
        StorageType::HistoryNodeState
    }

    fn get_id(&self) -> NodeStateKey {
        self.key
    }
}

unsafe impl<H: Hasher> Sync for HistoryNodeState<H> {}

<<<<<<< HEAD
impl<H: Hasher, S: Storage> HistoryNodeState<H, S> {
    /// Creates a new [HistoryNodeState]
    pub fn new() -> Self {
        let children = vec![HistoryChildState::<H, S>::new_dummy(); ARITY];
=======
impl<H: Hasher> HistoryNodeState<H> {
    pub fn new(key: NodeStateKey) -> Self {
        let children = vec![HistoryChildState::<H>::new_dummy(); ARITY];
>>>>>>> bad5481b
        HistoryNodeState {
            value: from_digest::<H>(H::hash(&[0u8])).unwrap(),
            child_states: children,
            key,
        }
    }

<<<<<<< HEAD
    /// Returns a copy of the child state, in the calling HistoryNodeState in the given direction.
    pub fn get_child_state_in_dir(&self, dir: usize) -> HistoryChildState<H, S> {
=======
    pub fn get_child_state_in_dir(&self, dir: usize) -> HistoryChildState<H> {
>>>>>>> bad5481b
        self.child_states[dir].clone()
    }
}

impl<H: Hasher> Clone for HistoryNodeState<H> {
    fn clone(&self) -> Self {
        Self {
            value: self.value.clone(),
            child_states: self.child_states.clone(),
            key: self.key,
        }
    }
}

// To use the `{}` marker, the trait `fmt::Display` must be implemented
// manually for the type.
impl<H: Hasher> fmt::Display for HistoryNodeState<H> {
    // This trait requires `fmt` with this exact signature.
    fn fmt(&self, f: &mut fmt::Formatter) -> fmt::Result {
        writeln!(f, "\tvalue = {:?}", self.value).unwrap();
        for i in 0..ARITY {
            writeln!(f, "\tchildren {}: {:#}", i, self.child_states[i]).unwrap();
        }
        write!(f, "")
    }
}

#[derive(Debug, Clone, Copy, PartialEq, Serialize, Deserialize)]
pub(crate) enum DummyChildState {
    Dummy,
    Real,
}

<<<<<<< HEAD
/// This struct represents the state of the child of a node at a given epoch
/// and contains all the information its parent might need about it in an operation.
/// The dummy_marker represents whether this child was real or a dummy.
/// In particular, the children of a leaf node are dummies.
#[derive(Debug, Serialize, Deserialize)]
pub(crate) struct HistoryChildState<H, S> {
    pub(crate) dummy_marker: DummyChildState,
    pub(crate) location: usize,
    pub(crate) label: NodeLabel,
    pub(crate) hash_val: Vec<u8>,
    pub(crate) epoch_version: u64,
    pub(crate) _h: PhantomData<H>,
    pub(crate) _s: PhantomData<S>,
=======
#[derive(Debug, Serialize, Deserialize)]
pub struct HistoryChildState<H> {
    pub dummy_marker: DummyChildState,
    pub location: usize,
    pub label: NodeLabel,
    pub hash_val: Vec<u8>,
    pub epoch_version: u64,
    pub _h: PhantomData<H>,
>>>>>>> bad5481b
}

/// parameters are azks_id, node location, epoch, child index
#[derive(Clone, Serialize, Deserialize, PartialEq, Eq, Hash)]
pub struct ChildStateKey(
    pub(crate) Vec<u8>,
    pub(crate) usize,
    pub(crate) usize,
    pub(crate) usize,
);

<<<<<<< HEAD
impl<H: Hasher, S: Storage> Storable for HistoryChildState<H, S> {
    type Key = ChildStateKey;
    fn data_type() -> StorageType {
        StorageType::HistoryChildState
    }
}

unsafe impl<H: Hasher, S: Storage> Sync for HistoryChildState<H, S> {}

impl<H: Hasher, S: Storage> HistoryChildState<H, S> {
    /// Instantiates a new [HistoryChildState] with given label and hash val.
    #[allow(unused)]
    pub(crate) fn new(loc: usize, label: NodeLabel, hash_val: H::Digest, ep: u64) -> Self {
=======
unsafe impl<H: Hasher> Sync for HistoryChildState<H> {}

impl<H: Hasher> HistoryChildState<H> {
    pub fn new(loc: usize, label: NodeLabel, hash_val: H::Digest, ep: u64) -> Self {
>>>>>>> bad5481b
        HistoryChildState {
            dummy_marker: DummyChildState::Real,
            location: loc,
            label,
            hash_val: from_digest::<H>(hash_val).unwrap(),
            epoch_version: ep,
            _h: PhantomData,
        }
    }

    /// Creates a dummy [HistoryChildState] to signify a node not having children.
    /// Used elsewhere to instantiate a leaf node of the
    /// [crate::history_tree_node::HistoryTreeNode] type.
    pub fn new_dummy() -> Self {
        HistoryChildState {
            dummy_marker: DummyChildState::Dummy,
            location: 0,
            label: NodeLabel::new(0, 0),
            hash_val: from_digest::<H>(H::hash(&[0u8])).unwrap(),
            epoch_version: 0,
            _h: PhantomData,
        }
    }
}

impl<H: Hasher> Clone for HistoryChildState<H> {
    fn clone(&self) -> Self {
        Self {
            dummy_marker: self.dummy_marker,
            location: self.location,
            label: self.label,
            hash_val: self.hash_val.clone(),
            epoch_version: self.epoch_version,
            _h: PhantomData,
        }
    }
}

impl<H: Hasher> PartialEq for HistoryChildState<H> {
    fn eq(&self, other: &Self) -> bool {
        self.dummy_marker == other.dummy_marker
            && self.location == other.location
            && self.label == other.label
            && self.hash_val == other.hash_val
            && self.epoch_version == other.epoch_version
    }
}

impl<H: Hasher> fmt::Display for HistoryChildState<H> {
    fn fmt(&self, f: &mut fmt::Formatter) -> fmt::Result {
        write!(
            f,
            "\n\t\t location = {:?}
                \n\t\t label = {:?}
                \n\t\t hash = {:?},
                \n\t\t epoch_version = {:?}\n\n",
            self.location, self.label, self.hash_val, self.epoch_version
        )
    }
}

#[cfg(test)]
mod tests {
    use super::*;
    use rand::rngs::OsRng;

    // Test for equality
    #[test]
    pub fn test_node_label_equal_leading_one() {
        let label_1 = NodeLabel::new(10000000u64, 8u32);
        let label_2 = NodeLabel::new(10000000u64, 8u32);
        assert!(
            label_1 == label_2,
            "Identical labels with leading one not found equal!"
        )
    }

    #[test]
    pub fn test_node_label_equal_leading_zero() {
        let label_1 = NodeLabel::new(10000000u64, 9u32);
        let label_2 = NodeLabel::new(010000000u64, 9u32);
        assert!(
            label_1 == label_2,
            "Identical labels with leading zero not found equal!"
        )
    }

    #[test]
    pub fn test_node_label_unequal_values() {
        let label_1 = NodeLabel::new(10000000u64, 9u32);
        let label_2 = NodeLabel::new(110000000u64, 9u32);
        assert!(label_1 != label_2, "Unequal labels found equal!")
    }

    #[test]
    pub fn test_node_label_equal_values_unequal_len() {
        let label_1 = NodeLabel::new(10000000u64, 8u32);
        let label_2 = NodeLabel::new(10000000u64, 9u32);
        assert!(
            label_1 != label_2,
            "Identical labels with unequal lengths not found equal!"
        )
    }

    // Test for get_longest_common_prefix

    #[test]
    pub fn test_node_label_lcs_with_self_leading_one() {
        let label_1 = NodeLabel::new(10000000u64, 8u32);
        let label_2 = NodeLabel::new(10000000u64, 8u32);
        let expected = NodeLabel::new(10000000u64, 8u32);
        assert!(
            label_1.get_longest_common_prefix(label_2) == expected,
            "Longest common substring with self with leading one, not equal to itself!"
        )
    }

    #[test]
    pub fn test_node_label_lcs_with_self_leading_zero() {
        let label_1 = NodeLabel::new(0b10000000u64, 9u32);
        let label_2 = NodeLabel::new(0b10000000u64, 9u32);
        let expected = NodeLabel::new(0b10000000u64, 9u32);
        assert!(
            label_1.get_longest_common_prefix(label_2) == expected,
            "Longest common substring with self with leading zero, not equal to itself!"
        )
    }

    #[test]
    pub fn test_node_label_lcs_self_prefix_leading_one() {
        let label_1 = NodeLabel::new(0b1000u64, 4u32);
        let label_2 = NodeLabel::new(0b10000000u64, 8u32);
        let expected = NodeLabel::new(0b1000u64, 4u32);

        assert!(
            label_1.get_longest_common_prefix(label_2) == expected,
            "Longest common substring with self with leading one, not equal to itself!"
        )
    }

    #[test]
    pub fn test_node_label_lcs_self_prefix_leading_zero() {
        let label_1 = NodeLabel::new(0b10000000u64, 9u32);
        let label_2 = NodeLabel::new(0b10000000u64, 9u32);
        let expected = NodeLabel::new(0b10000000u64, 9u32);
        assert!(
            label_1.get_longest_common_prefix(label_2) == expected,
            "Longest common substring with self with leading zero, not equal to itself!"
        )
    }

    #[test]
    pub fn test_node_label_lcs_other_one() {
        let label_1 = NodeLabel::new(0b10000000u64, 8u32);
        let label_2 = NodeLabel::new(0b11000000u64, 8u32);
        let expected = NodeLabel::new(0b1u64, 1u32);
        assert!(
            label_1.get_longest_common_prefix(label_2) == expected,
            "Longest common substring with other with leading one, not equal to expected!"
        )
    }

    #[test]
    pub fn test_node_label_lcs_other_zero() {
        let label_1 = NodeLabel::new(0b10000000u64, 9u32);
        let label_2 = NodeLabel::new(0b11000000u64, 9u32);
        let expected = NodeLabel::new(0b1u64, 2u32);
        assert!(
            label_1.get_longest_common_prefix(label_2) == expected,
            "Longest common substring with other with leading zero, not equal to expected!"
        )
    }

    #[test]
    pub fn test_node_label_lcs_empty() {
        let label_1 = NodeLabel::new(0b10000000u64, 9u32);
        let label_2 = NodeLabel::new(0b11000000u64, 8u32);
        let expected = NodeLabel::new(0b0u64, 0u32);
        assert!(
            label_1.get_longest_common_prefix(label_2) == expected,
            "Longest common substring should be empty!"
        )
    }
    #[test]
    pub fn test_node_label_lcs_some_leading_one() {
        let label_1 = NodeLabel::new(0b11010000u64, 8u32);
        let label_2 = NodeLabel::new(0b11011000u64, 8u32);
        let expected = NodeLabel::new(0b1101u64, 4u32);
        assert!(
            label_1.get_longest_common_prefix(label_2) == expected,
            "Longest common substring with other with leading one, not equal to expected!"
        )
    }

    #[test]
    pub fn test_node_label_lcs_some_leading_zero() {
        let label_1 = NodeLabel::new(0b11010000u64, 9u32);
        let label_2 = NodeLabel::new(0b11011000u64, 9u32);
        let expected = NodeLabel::new(0b1101u64, 5u32);
        assert!(
            label_1.get_longest_common_prefix(label_2) == expected,
            "Longest common substring with other with leading zero, not equal to expected!"
        )
    }

    #[test]
    pub fn test_node_label_lcs_dirs_some_leading_zero() {
        let label_1 = NodeLabel::new(0b11010000u64, 9u32);
        let label_2 = NodeLabel::new(0b11011000u64, 9u32);
        let expected = (
            NodeLabel::new(0b1101u64, 5u32),
            Direction::Some(1),
            Direction::Some(0),
        );
        let computed = label_1.get_longest_common_prefix_and_dirs(label_2);
        assert!(
        computed == expected,
        "Longest common substring or direction with other with leading zero, not equal to expected!"
    )
    }

    #[test]
    pub fn test_node_label_lcs_dirs_some_leading_one() {
        let label_1 = NodeLabel::new(0b11010000u64, 8u32);
        let label_2 = NodeLabel::new(0b11011000u64, 8u32);
        let expected = (
            NodeLabel::new(0b1101u64, 4u32),
            Direction::Some(1),
            Direction::Some(0),
        );
        let computed = label_1.get_longest_common_prefix_and_dirs(label_2);
        assert!(
        computed == expected,
        "Longest common substring or direction with other with leading zero, not equal to expected!"
    )
    }

    #[test]
    pub fn test_node_label_lcs_dirs_self_leading_one() {
        let label_1 = NodeLabel::new(0b1101u64, 4u32);
        let label_2 = NodeLabel::new(0b11011000u64, 8u32);
        let expected = (
            NodeLabel::new(0b1101u64, 4u32),
            Direction::Some(1),
            Direction::None,
        );
        let computed = label_1.get_longest_common_prefix_and_dirs(label_2);
        assert!(
            computed == expected,
            "Longest common substring or direction with other with leading zero, not equal to expected!"
        )
    }

    #[test]
    pub fn test_get_dir_large() {
        for i in 1..65 {
            let mut rng = OsRng;
            let label_1 = NodeLabel::random(&mut rng);
            let pos = i;
            let pos_32 = pos as u32;
            let label_2 = label_1.get_prefix(pos_32); //NodeLabel::new(0b11011000u64, 1u32);
            let mut direction = Direction::Some(label_1.get_bit_at(pos).try_into().unwrap());
            if pos == 64 {
                direction = Direction::None;
            }
            let computed = label_2.get_dir(label_1);
            assert!(
                computed == direction,
                "Direction not equal to expected. Node = {:?}, prefix = {:?}",
                label_1,
                label_2
            )
        }
    }

    #[test]
    pub fn test_get_dir_example() {
        let label_1 = NodeLabel::new(10049430782486799941u64, 64u32);
        let label_2 = NodeLabel::new(23u64, 5u32);
        let direction = Direction::None;
        let computed = label_2.get_dir(label_1);
        assert!(
            computed == direction,
            "Direction not equal to expected. Node = {:?}, prefix = {:?}, computed = {:?}",
            label_1,
            label_2,
            computed
        )
    }

    #[test]
    pub fn test_get_prefix_small() {
        let label_1 = NodeLabel::new(
            0b1000101101110110110000000000110101110001000000000110011001000101u64,
            64u32,
        );
        let prefix_len = 10u32;
        let label_2 = NodeLabel::new(0b1000101101u64, prefix_len);
        let computed = label_1.get_prefix(prefix_len);
        assert!(
            computed == label_2,
            "Direction not equal to expected. Node = {:?}, prefix = {:?}, computed = {:?}",
            label_1,
            label_2,
            computed
        )
    }
}<|MERGE_RESOLUTION|>--- conflicted
+++ resolved
@@ -131,35 +131,23 @@
 
 #[derive(Debug, Serialize, Deserialize)]
 #[serde(bound = "")]
-<<<<<<< HEAD
-pub(crate) struct HistoryNodeState<H, S> {
-    /// A HistoryNodeState represents the state of a [`HistoryTreeNode`] at a given epoch.
-    /// As you may see, when looking at [`HistoryChildState`], the node needs to include
-    /// its hashed value, the hashed values of its children and the labels of its children.
-    /// This allows the various algorithms in [`HistoryTreeNode`] to build proofs for the tree at
-    /// any given epoch, without having to do a traversal of the history tree to find siblings.
-    /// The hash value of this node at this state.
-    /// To be used in its parent, alongwith the label.
-    pub(crate) value: Vec<u8>,
-    /// The states of this node's children to aid with sibling paths.
-    pub(crate) child_states: Vec<HistoryChildState<H, S>>,
-}
-
-/// This struct is just used for storage access purposes.
-/// parameters are azks_id, node location, and epoch
-#[derive(Clone, Serialize, Deserialize, PartialEq, Eq, Hash)]
-pub(crate) struct NodeStateKey(pub(crate) [u8; 32], pub(crate) NodeLabel, pub(crate) usize);
-=======
+/// A HistoryNodeState represents the state of a [`HistoryTreeNode`] at a given epoch.
+/// As you may see, when looking at [`HistoryChildState`], the node needs to include
+/// its hashed value, the hashed values of its children and the labels of its children.
+/// This allows the various algorithms in [`HistoryTreeNode`] to build proofs for the tree at
+/// any given epoch, without having to do a traversal of the history tree to find siblings.
+/// The hash value of this node at this state.
+/// To be used in its parent, alongwith the label.
 pub struct HistoryNodeState<H> {
     pub value: Vec<u8>,
     pub child_states: Vec<HistoryChildState<H>>,
     pub key: NodeStateKey,
 }
 
-// parameters are azks_id, node location, and epoch
+/// This struct is just used for storage access purposes.
+/// parameters are azks_id, node location, and epoch
 #[derive(Copy, Clone, Serialize, Deserialize, PartialEq, Eq, Hash, Debug)]
 pub struct NodeStateKey(pub NodeLabel, pub u64);
->>>>>>> bad5481b
 
 impl<H: Hasher> Storable for HistoryNodeState<H> {
     type Key = NodeStateKey;
@@ -175,16 +163,10 @@
 
 unsafe impl<H: Hasher> Sync for HistoryNodeState<H> {}
 
-<<<<<<< HEAD
-impl<H: Hasher, S: Storage> HistoryNodeState<H, S> {
+impl<H: Hasher> HistoryNodeState<H> {
     /// Creates a new [HistoryNodeState]
-    pub fn new() -> Self {
-        let children = vec![HistoryChildState::<H, S>::new_dummy(); ARITY];
-=======
-impl<H: Hasher> HistoryNodeState<H> {
     pub fn new(key: NodeStateKey) -> Self {
         let children = vec![HistoryChildState::<H>::new_dummy(); ARITY];
->>>>>>> bad5481b
         HistoryNodeState {
             value: from_digest::<H>(H::hash(&[0u8])).unwrap(),
             child_states: children,
@@ -192,12 +174,8 @@
         }
     }
 
-<<<<<<< HEAD
     /// Returns a copy of the child state, in the calling HistoryNodeState in the given direction.
-    pub fn get_child_state_in_dir(&self, dir: usize) -> HistoryChildState<H, S> {
-=======
     pub fn get_child_state_in_dir(&self, dir: usize) -> HistoryChildState<H> {
->>>>>>> bad5481b
         self.child_states[dir].clone()
     }
 }
@@ -231,21 +209,11 @@
     Real,
 }
 
-<<<<<<< HEAD
+
 /// This struct represents the state of the child of a node at a given epoch
 /// and contains all the information its parent might need about it in an operation.
 /// The dummy_marker represents whether this child was real or a dummy.
 /// In particular, the children of a leaf node are dummies.
-#[derive(Debug, Serialize, Deserialize)]
-pub(crate) struct HistoryChildState<H, S> {
-    pub(crate) dummy_marker: DummyChildState,
-    pub(crate) location: usize,
-    pub(crate) label: NodeLabel,
-    pub(crate) hash_val: Vec<u8>,
-    pub(crate) epoch_version: u64,
-    pub(crate) _h: PhantomData<H>,
-    pub(crate) _s: PhantomData<S>,
-=======
 #[derive(Debug, Serialize, Deserialize)]
 pub struct HistoryChildState<H> {
     pub dummy_marker: DummyChildState,
@@ -254,7 +222,6 @@
     pub hash_val: Vec<u8>,
     pub epoch_version: u64,
     pub _h: PhantomData<H>,
->>>>>>> bad5481b
 }
 
 /// parameters are azks_id, node location, epoch, child index
@@ -266,26 +233,12 @@
     pub(crate) usize,
 );
 
-<<<<<<< HEAD
-impl<H: Hasher, S: Storage> Storable for HistoryChildState<H, S> {
-    type Key = ChildStateKey;
-    fn data_type() -> StorageType {
-        StorageType::HistoryChildState
-    }
-}
-
-unsafe impl<H: Hasher, S: Storage> Sync for HistoryChildState<H, S> {}
-
-impl<H: Hasher, S: Storage> HistoryChildState<H, S> {
+
+unsafe impl<H: Hasher> Sync for HistoryChildState<H> {}
+
+impl<H: Hasher> HistoryChildState<H> {
     /// Instantiates a new [HistoryChildState] with given label and hash val.
-    #[allow(unused)]
-    pub(crate) fn new(loc: usize, label: NodeLabel, hash_val: H::Digest, ep: u64) -> Self {
-=======
-unsafe impl<H: Hasher> Sync for HistoryChildState<H> {}
-
-impl<H: Hasher> HistoryChildState<H> {
     pub fn new(loc: usize, label: NodeLabel, hash_val: H::Digest, ep: u64) -> Self {
->>>>>>> bad5481b
         HistoryChildState {
             dummy_marker: DummyChildState::Real,
             location: loc,
