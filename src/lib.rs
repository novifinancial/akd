// Copyright (c) Facebook, Inc. and its affiliates.
//
// This source code is licensed under both the MIT license found in the
// LICENSE-MIT file in the root directory of this source tree and the Apache
// License, Version 2.0 found in the LICENSE-APACHE file in the root directory
// of this source tree.

//! An implementation of a verifiable key directory (VKD)
//!
//!
//! A verifiable key directory (VKD) is an example of an authenticated
//! data structure. A VKD lets a server commit to a key-value store as it evolves over a
//! sequence of timesteps, also known as epochs.
//! The security of this protocol relies on the following two assumptions for all parties:
//! * a small commitment is viewable by all users,
//! * at any given epoch transition, there exists at least one honest auditor,
//!   who audits the server's latest commitment, relative to the previous commitment.
//!
//!
extern crate rand;

pub mod append_only_zks;
<<<<<<< HEAD
pub mod history_tree_node;
pub mod node_state;
pub mod proof_structs;
=======
pub mod directory;
pub mod errors;
pub mod history_tree_node;
pub mod node_state;
>>>>>>> df5e5929
mod serialization;
pub mod storage;

<<<<<<< HEAD
pub mod errors;
pub mod seemless_auditor;
pub mod seemless_client;
pub mod seemless_directory;
=======
pub mod auditor;
pub mod client;
>>>>>>> df5e5929

#[cfg(test)]
pub mod tests;

pub const ARITY: usize = 2;

/// This type is used to indicate a direction for a
/// particular node relative to its parent.
pub type Direction = Option<usize>;<|MERGE_RESOLUTION|>--- conflicted
+++ resolved
@@ -20,28 +20,16 @@
 extern crate rand;
 
 pub mod append_only_zks;
-<<<<<<< HEAD
+pub mod directory;
 pub mod history_tree_node;
 pub mod node_state;
 pub mod proof_structs;
-=======
-pub mod directory;
-pub mod errors;
-pub mod history_tree_node;
-pub mod node_state;
->>>>>>> df5e5929
 mod serialization;
 pub mod storage;
 
-<<<<<<< HEAD
-pub mod errors;
-pub mod seemless_auditor;
-pub mod seemless_client;
-pub mod seemless_directory;
-=======
 pub mod auditor;
 pub mod client;
->>>>>>> df5e5929
+pub mod errors;
 
 #[cfg(test)]
 pub mod tests;
