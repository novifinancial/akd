// Copyright (c) Facebook, Inc. and its affiliates.
//
// This source code is licensed under the MIT license found in the
// LICENSE file in the root directory of this source tree.

use std::fmt::Error;

use crate::{
    errors::HistoryTreeNodeError,
    history_tree_node::{NodeType, *},
    storage::Storage,
};
use crate::{history_tree_node::HistoryTreeNode, node_state::*, ARITY, *};
use crypto::Hasher;
use std::marker::PhantomData;

use keyed_priority_queue::{Entry, KeyedPriorityQueue};
use queues::*;

pub struct Azks<H: Hasher, S: Storage<HistoryNodeState<H>>> {
    root: usize,
    latest_epoch: u64,
    epochs: Vec<u64>,
    tree_nodes: Vec<HistoryTreeNode<H, S>>, // This also needs to include a VRF key to actually compute
    // labels but need to figure out how we want to instantiate.
    // For now going to assume that the inserted leaves come with unique labels.
    _s: PhantomData<S>,
    _h: PhantomData<H>,
}

#[derive(Debug)]
pub struct MembershipProof<H: Hasher> {
    label: NodeLabel,
    hash_val: H::Digest,
    parent_labels: Vec<NodeLabel>,
    sibling_labels: Vec<[NodeLabel; ARITY - 1]>,
    sibling_hashes: Vec<[H::Digest; ARITY - 1]>,
    dirs: Vec<Direction>,
}

#[derive(Debug)]
pub struct NonMembershipProof<H: Hasher> {
    label: NodeLabel,
    longest_prefix: NodeLabel,
    longest_prefix_children_labels: [NodeLabel; ARITY],
    longest_prefix_children_values: [H::Digest; ARITY],
    longest_prefix_membership_proof: MembershipProof<H>,
}

#[derive(Debug)]
pub struct AppendOnlyProof<H: Hasher> {
    inserted: Vec<(NodeLabel, H::Digest)>,
    unchanged_nodes: Vec<(NodeLabel, H::Digest)>,
}

impl<H: Hasher, S: Storage<HistoryNodeState<H>>> Azks<H, S> {
    pub fn new() -> Self {
<<<<<<< HEAD
        let root = get_empty_root::<H>(Option::Some(0));
=======
        let root = get_empty_root::<H, S>(Option::Some(0));
>>>>>>> 482adc92
        let latest_epoch = 0;
        let mut epochs = vec![latest_epoch];
        let mut tree_nodes = vec![root];
        Azks {
            root: 0,
            latest_epoch,
            epochs,
            tree_nodes,
            _s: PhantomData,
            _h: PhantomData,
        }
    }

    pub fn insert_leaf(&mut self, label: NodeLabel, value: H::Digest) -> Result<(), SeemlessError> {
        // Calls insert_single_leaf on the root node and updates the root and tree_nodes
        // if self.latest_epoch != 0 {
        self.increment_epoch();
        // }
<<<<<<< HEAD
        let mut new_leaf = get_leaf_node::<H>(label, 0, value.as_ref(), 0, self.latest_epoch);
=======
        let mut new_leaf = get_leaf_node::<H, S>(label, 0, value.as_ref(), 0, self.latest_epoch);
>>>>>>> 482adc92
        let mut tree_repr = self.tree_nodes.clone();
        let (_, tree_repr) = self.tree_nodes[self.root].insert_single_leaf(
            new_leaf,
            self.latest_epoch,
            tree_repr,
        )?;
        self.tree_nodes = tree_repr;
        Ok(())
    }

    pub fn batch_insert_leaves(
        &mut self,
        insertion_set: Vec<(NodeLabel, H::Digest)>,
    ) -> Result<(), SeemlessError> {
        self.batch_insert_leaves_helper(insertion_set, false)
    }

    pub fn batch_insert_leaves_helper(
        &mut self,
        insertion_set: Vec<(NodeLabel, H::Digest)>,
        append_only_usage: bool,
    ) -> Result<(), SeemlessError> {
        // let original_len = self.tree_nodes.len();
        // if self.latest_epoch != 0 {
        self.increment_epoch();
        // }
        let mut hash_q = KeyedPriorityQueue::<usize, i32>::new();
        let mut priorities: i32 = 0;
        for insertion_elt in insertion_set {
            let new_leaf_loc = self.tree_nodes.len();
<<<<<<< HEAD
            let mut new_leaf = get_leaf_node::<H>(
=======
            let mut new_leaf = get_leaf_node::<H, S>(
>>>>>>> 482adc92
                insertion_elt.0,
                0,
                insertion_elt.1.as_ref(),
                0,
                self.latest_epoch,
            );
            if append_only_usage {
<<<<<<< HEAD
                new_leaf = get_leaf_node_without_hashing::<H>(
=======
                new_leaf = get_leaf_node_without_hashing::<H, S>(
>>>>>>> 482adc92
                    insertion_elt.0,
                    0,
                    insertion_elt.1,
                    0,
                    self.latest_epoch,
                );
            }
            let mut tree_repr = self.tree_nodes.clone();
            let (new_node, tree_repr_updated) = self.tree_nodes[self.root]
                .insert_single_leaf_without_hash(new_leaf, self.latest_epoch, tree_repr)?;

            self.tree_nodes = tree_repr_updated.clone();

            hash_q.push(new_leaf_loc, priorities);
            priorities -= 1;
        }

        while (!hash_q.is_empty()) {
            let (next_node_loc, _) = hash_q
                .pop()
                .ok_or(AzksError::PopFromEmptyPriorityQueue(self.latest_epoch))
                .unwrap();
            let mut next_node = self.tree_nodes[next_node_loc].clone();
            let mut tree_repr = self.tree_nodes.clone();
            let tree_repr = next_node.update_hash(self.latest_epoch, tree_repr)?;
            self.tree_nodes = tree_repr.clone();
            if !next_node.is_root() {
                match hash_q.entry(next_node.parent) {
                    Entry::Vacant(entry) => entry.set_priority(priorities),
                    Entry::Occupied(entry) => {
                        entry.set_priority(priorities);
                    }
                };

                priorities -= 1;
            }
        }
        // if self.latest_epoch == 0 {
        // self.increment_epoch();
        // }
        Ok(())
    }

    pub fn get_membership_proof(&self, label: NodeLabel, epoch: u64) -> MembershipProof<H> {
        // Regular Merkle membership proof for the trie as it stood at epoch
        // Assumes the verifier as access to the root at epoch
        let (pf, _) = self.get_membership_proof_and_node(label, epoch);
        pf
    }

    pub fn get_non_membership_proof(&self, label: NodeLabel, epoch: u64) -> NonMembershipProof<H> {
        // In a compressed trie, the proof consists of the longest prefix
        // of the label that is included in the trie, as well as its children, to show that
        // none of the children is equal to the given label.
        /*
        pub struct NonMembershipProof<H: Hasher> {
            label: NodeLabel,
            longest_prefix: NodeLabel,
            longest_prefix_children_labels: [NodeLabel; ARITY],
            longest_prefix_children_values: [H::Digest; ARITY],
            longest_prefix_membership_proof: MembershipProof<H>,
        }
        */

        let (membership_pf, lcp_node_id) = self.get_membership_proof_and_node(label, epoch);

        let (longest_prefix_membership_proof, lcp_node_id) =
            self.get_membership_proof_and_node(label, epoch);
        let lcp_node = self.tree_nodes[lcp_node_id].clone();
        let longest_prefix = lcp_node.label;
        let mut longest_prefix_children_labels = [NodeLabel::new(0, 0); ARITY];
        let mut longest_prefix_children_values = [H::hash(&[]); ARITY];
        let state = lcp_node.get_state_at_epoch(epoch).unwrap();
        let children = state
            .child_states
            .iter()
            .map(|x| self.tree_nodes[x.location].clone());
        for (i, child) in children.enumerate() {
            longest_prefix_children_labels[i] = child.label;
            longest_prefix_children_values[i] =
                child.get_value_without_label_at_epoch(epoch).unwrap();
        }
        NonMembershipProof {
            label,
            longest_prefix,
            longest_prefix_children_labels,
            longest_prefix_children_values,
            longest_prefix_membership_proof,
        }
    }

    pub fn get_append_only_proof(&self, start_epoch: u64, end_epoch: u64) -> AppendOnlyProof<H> {
        // Suppose the epochs start_epoch and end_epoch exist in the set.
        // This function should return the proof that nothing was removed/changed from the tree
        // between these epochs.
        let (unchanged, leaves) = get_append_only_proof_helper(
            self.tree_nodes[self.root].clone(),
            start_epoch,
            end_epoch,
            self.tree_nodes.clone(),
        );
        AppendOnlyProof {
            inserted: leaves,
            unchanged_nodes: unchanged,
        }
        // unimplemented!()
    }

    pub fn get_consecutive_append_only_proof(&self, start_epoch: u64) -> AppendOnlyProof<H> {
        // Suppose the epochs start_epoch and start_epoch+1 exist in the set.
        // This function should return the proof that nothing was removed/changed from the tree
        // between these epochs.
        unimplemented!()
    }

    // FIXME: these functions below should be moved into higher-level API

    pub fn get_root_hash(&self) -> Result<H::Digest, HistoryTreeNodeError> {
        self.get_root_hash_at_epoch(self.get_latest_epoch())
    }

    pub fn get_root_hash_at_epoch(&self, epoch: u64) -> Result<H::Digest, HistoryTreeNodeError> {
        self.tree_nodes[self.root].get_value_at_epoch(epoch)
    }

    pub fn get_latest_epoch(&self) -> u64 {
        self.latest_epoch
    }

    pub fn verify_membership(
        &self,
        root_hash: H::Digest,
        epoch: u64,
        proof: MembershipProof<H>,
    ) -> bool {
        let hash_val = H::merge(&[proof.hash_val, hash_label::<H>(proof.label)]);
        let mut sibling_hashes = proof.sibling_hashes.clone();
        let mut parent_labels = proof.parent_labels.clone();
        let mut dirs = proof.dirs;
        let mut final_hash = hash_val;
        for i in 0..parent_labels.len() {
            let hashes = sibling_hashes.pop().unwrap();
            let dir = dirs.pop().unwrap();
            let parent_label = parent_labels.pop().unwrap();
            final_hash = build_and_hash_layer::<H>(hashes, dir, final_hash, parent_label);
        }

        final_hash == root_hash
    }

    pub fn verify_nonmembership(
        &self,
        label: NodeLabel,
        root_hash: H::Digest,
        epoch: u64,
        proof: NonMembershipProof<H>,
    ) -> bool {
        /*
        pub struct NonMembershipProof<H: Hasher> {
            label: NodeLabel,
            longest_prefix: NodeLabel,
            longest_prefix_children_labels: [NodeLabel; ARITY],
            longest_prefix_children_values: [H::Digest; ARITY],
            longest_prefix_membership_proof: MembershipProof<H>,
        }
        */
        let mut verified = true;
        let mut lcp_hash = H::hash(&[]);
        let mut lcp_real = label;
        for i in 0..ARITY {
            let child_hash = H::merge(&[
                proof.longest_prefix_children_values[i],
                hash_label::<H>(proof.longest_prefix_children_labels[i]),
            ]);
            lcp_hash = H::merge(&[lcp_hash, child_hash]);
            lcp_real = lcp_real.get_longest_common_prefix(proof.longest_prefix_children_labels[i]);
        }
        // lcp_hash = H::merge(&[lcp_hash, hash_label::<H>(proof.longest_prefix)]);
        verified = verified && (lcp_hash == proof.longest_prefix_membership_proof.hash_val);
        assert!(verified, "lcp_hash != longest_prefix_hash");
        verified = verified
            && self.verify_membership(root_hash, epoch, proof.longest_prefix_membership_proof);
        assert!(verified, "membership_proof did not verify");
        // The audit must have checked that this node is indeed the lcp of its children.
        // So we can just check that one of the children's lcp is = the proof.longest_prefix
        verified = verified && (proof.longest_prefix == lcp_real);
        assert!(verified, "longest_prefix != lcp");
        verified
    }

    pub fn verify_append_only(
        &self,
        proof: AppendOnlyProof<H>,
        start_hash: H::Digest,
        end_hash: H::Digest,
    ) -> bool {
        let unchanged_nodes = proof.unchanged_nodes;
        let inserted = proof.inserted;
        let mut azks = Self::new();
        azks.batch_insert_leaves_helper(unchanged_nodes, true);
        let mut verified = azks.get_root_hash().unwrap() == start_hash;
        azks.batch_insert_leaves_helper(inserted, true);

        verified = verified && (azks.get_root_hash().unwrap() == end_hash);
        verified
    }

    fn increment_epoch(&mut self) {
        let epoch = self.latest_epoch + 1;
        self.latest_epoch = epoch;
        self.epochs.push(epoch);
    }

    pub fn get_membership_proof_and_node(
        &self,
        label: NodeLabel,
        epoch: u64,
    ) -> (MembershipProof<H>, usize) {
        // Regular Merkle membership proof for the trie as it stood at epoch
        // Assumes the verifier has access to the root hash at epoch
        /*pub struct MembershipProof<H: Hasher> {
            label: NodeLabel,
            hash_val: H::Digest,
            sibling_labels: Vec<NodeLabel>,
            sibling_hashes: Vec<H::Digest>,
        }*/
        let mut parent_labels = Vec::<NodeLabel>::new();
        let mut sibling_labels = Vec::<[NodeLabel; ARITY - 1]>::new();
        let mut sibling_hashes = Vec::<[H::Digest; ARITY - 1]>::new();
        let mut dirs = Vec::<Direction>::new();
        let mut curr_node = self.tree_nodes[self.root].clone();
        let mut dir = curr_node.label.get_dir(label);
        let mut equal = label == curr_node.label;
        let mut prev_node = 0;
        while !equal && dir.is_some() {
            dirs.push(dir);
            parent_labels.push(curr_node.label);
            prev_node = curr_node.location;
            let curr_state = curr_node.get_state_at_epoch(epoch).unwrap();
            let mut labels = [NodeLabel::new(0, 0); ARITY - 1];
            let mut hashes = [H::hash(&[0u8]); ARITY - 1];
            let mut count = 0;
            for i in 0..ARITY {
                if i != dir.unwrap() {
                    labels[count] = curr_state.child_states[i].label;
                    hashes[count] = curr_state.child_states[i].hash_val;
                    count += 1;
                }
            }
            sibling_labels.push(labels);
            sibling_hashes.push(hashes);
            curr_node = self.tree_nodes[curr_node.get_child_location_at_epoch(epoch, dir)].clone();
            dir = curr_node.label.get_dir(label);
            equal = label == curr_node.label;
        }
        if !equal {
            curr_node = self.tree_nodes[prev_node].clone();

            parent_labels.pop();
            sibling_labels.pop();
            sibling_hashes.pop();
            dirs.pop();
        }

        let hash_val = curr_node.get_value_without_label_at_epoch(epoch).unwrap();

        (
            MembershipProof::<H> {
                label: curr_node.label,
                hash_val,
                parent_labels,
                sibling_labels,
                sibling_hashes,
                dirs,
            },
            prev_node,
        )
    }
}

impl<H: Hasher, S: Storage<HistoryNodeState<H>>> Default for Azks<H, S> {
    fn default() -> Self {
        Self::new()
    }
}

fn build_and_hash_layer<H: Hasher>(
    hashes: [H::Digest; ARITY - 1],
    dir: Direction,
    ancestor_hash: H::Digest,
    parent_label: NodeLabel,
) -> H::Digest {
    let direction = dir.unwrap();
    let mut hashes_as_vec = hashes.to_vec();
    hashes_as_vec.insert(direction, ancestor_hash);
    hash_layer::<H>(hashes_as_vec, parent_label)
}

fn hash_layer<H: Hasher>(hashes: Vec<H::Digest>, parent_label: NodeLabel) -> H::Digest {
    let mut new_hash = H::hash(&[]); //hash_label::<H>(parent_label);
    for child_hash in hashes.iter().take(ARITY) {
        new_hash = H::merge(&[new_hash, *child_hash]);
    }
    new_hash = H::merge(&[new_hash, hash_label::<H>(parent_label)]);
    new_hash
}

type AppendOnlyHelper<D> = (Vec<(NodeLabel, D)>, Vec<(NodeLabel, D)>);

fn get_append_only_proof_helper<H: Hasher, S: Storage<HistoryNodeState<H>>>(
    node: HistoryTreeNode<H, S>,
    start_epoch: u64,
    end_epoch: u64,
    tree_nodes: Vec<HistoryTreeNode<H, S>>,
) -> AppendOnlyHelper<H::Digest> {
    let mut unchanged = Vec::<(NodeLabel, H::Digest)>::new();
    let mut leaves = Vec::<(NodeLabel, H::Digest)>::new();
    if node.get_latest_epoch().unwrap() <= start_epoch {
<<<<<<< HEAD
        if node.is_root() {
            // this is the case where the root is unchanged since the last epoch
            return (unchanged, leaves);
        }
=======
        // if node.is_root() {
        //     // this is the case where the root is unchanged since the last epoch
        //     return (unchanged, leaves);
        // }
>>>>>>> 482adc92

        unchanged.push((
            node.label,
            node.get_value_without_label_at_epoch(node.get_latest_epoch().unwrap())
                .unwrap(),
        ));
        return (unchanged, leaves);
    }
    if node.get_birth_epoch() > end_epoch {
        // really you shouldn't even be here. Later do error checking
        return (unchanged, leaves);
    }
    if node.is_leaf() {
        leaves.push((
            node.label,
            node.get_value_without_label_at_epoch(node.get_latest_epoch().unwrap())
                .unwrap(),
        ));
    } else {
<<<<<<< HEAD
        for child_node_state in node
=======
        for child_node in node
>>>>>>> 482adc92
            .get_state_at_epoch(end_epoch)
            .unwrap()
            .child_states
            .iter()
<<<<<<< HEAD
            .map(|x| x.clone())
        {
            let mut unchanged_rec = Vec::<(NodeLabel, H::Digest)>::new();
            let mut leaves_rec = Vec::<(NodeLabel, H::Digest)>::new();
            if child_node_state.dummy_marker == DummyChildState::Dummy {
                continue;
            }
            else {
                let child_node = tree_nodes[child_node_state.location].clone();
                let rec_output = get_append_only_proof_helper(
                    child_node,
                    start_epoch,
                    end_epoch,
                    tree_nodes.clone(),
                );
                unchanged_rec = rec_output.0;
                leaves_rec = rec_output.1;
            }
=======
            .map(|x| tree_nodes[x.location].clone())
        {
            let (mut unchanged_rec, mut leaves_rec) = get_append_only_proof_helper(
                child_node,
                start_epoch,
                end_epoch,
                tree_nodes.clone(),
            );
>>>>>>> 482adc92
            unchanged.append(&mut unchanged_rec);
            leaves.append(&mut leaves_rec);
        }
    }
    (unchanged, leaves)
    // unimplemented!()
}

#[cfg(test)]
mod tests {
    use super::*;
    use crate::tests::InMemoryDb;
    use crypto::hashers::Blake3_256;
    use math::fields::f128::BaseElement;
    use rand::{rngs::OsRng, seq::SliceRandom, RngCore};

    type Blake3 = Blake3_256<BaseElement>;
    type Blake3Digest = <Blake3_256<math::fields::f128::BaseElement> as Hasher>::Digest; //Blake3_256<BaseElement>::Digest;

    #[test]
    fn test_batch_insert_basic() -> Result<(), HistoryTreeNodeError> {
        let num_nodes = 10;
        let mut rng = OsRng;

        let empty_hash = Blake3::hash(&[]);
        let non_empty_hash = Blake3::hash(&[0u8]);
        let non_empty_hash_hash = Blake3::hash(non_empty_hash.as_ref());
        let empty_hash_hash = Blake3::hash(empty_hash.as_ref());

        let label_1 = NodeLabel::new(0b0, 64);
        let label_2 = NodeLabel::new(0b01 << 62, 64);
        let label_3 = NodeLabel::new(0b1 << 63, 64);
        let label_4 = NodeLabel::new(0b11 << 62, 64);

        let leaf_hash_1 = Blake3::merge(&[
            Blake3::merge(&[empty_hash.clone(), empty_hash_hash.clone()]),
            hash_label::<Blake3>(label_1),
        ]);
        let leaf_hash_2 = Blake3::merge(&[
            Blake3::merge(&[empty_hash.clone(), empty_hash_hash.clone()]),
            hash_label::<Blake3>(label_2),
        ]);

        let interior_hash_1 = Blake3::merge(&[
            Blake3::merge(&[
                Blake3::merge(&[empty_hash.clone(), leaf_hash_1]),
                leaf_hash_2,
            ]),
            hash_label::<Blake3>(NodeLabel::new(0, 1)),
        ]);

        let leaf_hash_3 = Blake3::merge(&[
            Blake3::merge(&[empty_hash.clone(), empty_hash_hash.clone()]),
            hash_label::<Blake3>(label_3),
        ]);
        let leaf_hash_4 = Blake3::merge(&[
            Blake3::merge(&[empty_hash.clone(), non_empty_hash_hash.clone()]),
            hash_label::<Blake3>(label_4),
        ]);
        let leaf_hash_4_no_label =
            Blake3::merge(&[empty_hash.clone(), non_empty_hash_hash.clone()]);
        let leaf_hash_4_no_empty =
            Blake3::merge(&[non_empty_hash_hash.clone(), hash_label::<Blake3>(label_4)]);

        let interior_hash_2 = Blake3::merge(&[
            Blake3::merge(&[
                Blake3::merge(&[empty_hash.clone(), leaf_hash_3]),
                leaf_hash_4,
            ]),
            hash_label::<Blake3>(NodeLabel::new(1, 1)),
        ]);

<<<<<<< HEAD
        let mut azks1 = Azks::<Blake3>::new();
=======
        let mut azks1 = Azks::<Blake3, InMemoryDb>::new();
>>>>>>> 482adc92
        let mut insertion_set: Vec<(NodeLabel, Blake3Digest)> = vec![];

        for _ in 0..num_nodes {
            let node = NodeLabel::random(&mut rng);
            let mut input = [0u8; 32];
            rng.fill_bytes(&mut input);
            let val = Blake3::hash(&input);
            insertion_set.push((node, val));
            azks1.insert_leaf(node, val).unwrap();
        }

        let mut azks2 = Azks::<Blake3, InMemoryDb>::new();

        azks2.batch_insert_leaves(insertion_set);

        assert_eq!(
            azks1.get_root_hash()?,
            azks2.get_root_hash()?,
            "Batch insert doesn't match individual insert"
        );

        Ok(())
    }
    #[test]
    fn test_insert_permuted() -> Result<(), HistoryTreeNodeError> {
        let num_nodes = 100;
        let mut rng = OsRng;

        let mut azks1 = Azks::<Blake3, InMemoryDb>::new();
        let mut insertion_set: Vec<(NodeLabel, Blake3Digest)> = vec![];

        for _ in 0..num_nodes {
            let node = NodeLabel::random(&mut rng);
            let mut input = [0u8; 32];
            rng.fill_bytes(&mut input);
            let input = Blake3Digest::new(input);
            insertion_set.push((node, input));
            azks1.insert_leaf(node, input).unwrap();
        }

        // Try randomly permuting
        insertion_set.shuffle(&mut rng);

        let mut azks2 = Azks::<Blake3, InMemoryDb>::new();

        azks2.batch_insert_leaves(insertion_set);

        assert_eq!(
            azks1.get_root_hash()?,
            azks2.get_root_hash()?,
            "Batch insert doesn't match individual insert"
        );

        Ok(())
    }

    #[test]
    fn test_membership_proof_permuted() -> Result<(), HistoryTreeNodeError> {
        let num_nodes = 100;
        let mut rng = OsRng;

        let mut insertion_set: Vec<(NodeLabel, Blake3Digest)> = vec![];

        for _ in 0..num_nodes {
            let node = NodeLabel::random(&mut rng);
            let mut input = [0u8; 32];
            rng.fill_bytes(&mut input);
            let input = Blake3Digest::new(input);
            insertion_set.push((node, input));
        }

        // Try randomly permuting
        insertion_set.shuffle(&mut rng);

        let mut azks = Azks::<Blake3, InMemoryDb>::new();
        azks.batch_insert_leaves(insertion_set.clone());

        let proof = azks.get_membership_proof(insertion_set[0].0, 1);

        assert!(
            azks.verify_membership(azks.get_root_hash()?, 1, proof),
            "Membership proof does not verify"
        );

        Ok(())
    }

    #[test]
    fn test_membership_proof_failing() -> Result<(), HistoryTreeNodeError> {
        let num_nodes = 100;
        let mut rng = OsRng;

        let mut insertion_set: Vec<(NodeLabel, Blake3Digest)> = vec![];

        for _ in 0..num_nodes {
            let node = NodeLabel::random(&mut rng);
            let mut input = [0u8; 32];
            rng.fill_bytes(&mut input);
            let input = Blake3Digest::new(input);
            insertion_set.push((node, input));
        }

        // Try randomly permuting
        insertion_set.shuffle(&mut rng);

        let mut azks = Azks::<Blake3, InMemoryDb>::new();
        azks.batch_insert_leaves(insertion_set.clone());

        let mut proof = azks.get_membership_proof(insertion_set[0].0, 1);
        let hash_val = Blake3::hash(&[0u8]);
        proof = MembershipProof::<Blake3> {
            label: proof.label,
            hash_val,
            sibling_hashes: proof.sibling_hashes,
            sibling_labels: proof.sibling_labels,
            parent_labels: proof.parent_labels,
            dirs: proof.dirs,
        };
        assert!(
            !azks.verify_membership(azks.get_root_hash()?, 1, proof),
            "Membership proof does verifies, despite being wrong"
        );

        Ok(())
    }

    #[test]
    fn test_membership_proof_intermediate() -> Result<(), HistoryTreeNodeError> {
        let mut insertion_set: Vec<(NodeLabel, Blake3Digest)> = vec![];
        insertion_set.push((NodeLabel::new(0b0, 64), Blake3::hash(&[])));
        insertion_set.push((NodeLabel::new(0b1 << 63, 64), Blake3::hash(&[])));
        insertion_set.push((NodeLabel::new(0b11 << 62, 64), Blake3::hash(&[])));
        insertion_set.push((NodeLabel::new(0b01 << 62, 64), Blake3::hash(&[])));
        insertion_set.push((NodeLabel::new(0b111 << 61, 64), Blake3::hash(&[])));
        let mut azks = Azks::<Blake3, InMemoryDb>::new();
        azks.batch_insert_leaves(insertion_set);
        let search_label = NodeLabel::new(0b1111 << 60, 64);
        let proof = azks.get_non_membership_proof(search_label, 1);
        assert!(
            azks.verify_nonmembership(search_label, azks.get_root_hash()?, 1, proof),
            "Nonmembership proof does not verify"
        );
        Ok(())
    }

    #[test]
    fn test_nonmembership_proof() -> Result<(), HistoryTreeNodeError> {
        let num_nodes = 100;
        let mut rng = OsRng;

        let mut insertion_set: Vec<(NodeLabel, Blake3Digest)> = vec![];

        for _ in 0..num_nodes {
            let node = NodeLabel::random(&mut rng);
            let mut input = [0u8; 32];
            rng.fill_bytes(&mut input);
            let input = Blake3Digest::new(input);
            insertion_set.push((node, input));
        }

        let mut azks = Azks::<Blake3, InMemoryDb>::new();
        let search_label = insertion_set[num_nodes - 1].0;
        azks.batch_insert_leaves(insertion_set.clone()[0..num_nodes - 1].to_vec());
        let proof = azks.get_non_membership_proof(search_label, 1);

        assert!(
            azks.verify_nonmembership(search_label, azks.get_root_hash()?, 1, proof),
            "Nonmembership proof does not verify"
        );

        Ok(())
    }

    #[test]
<<<<<<< HEAD
    fn test_append_only_proof_very_tiny() -> Result<(), HistoryTreeNodeError> {
        let mut azks = Azks::<Blake3>::new();

        let mut insertion_set_1: Vec<(NodeLabel, Blake3Digest)> = vec![];
        insertion_set_1.push((NodeLabel::new(0b0, 64), Blake3::hash(&[])));
        azks.batch_insert_leaves(insertion_set_1);
        let start_hash = azks.get_root_hash()?;

        let mut insertion_set_2: Vec<(NodeLabel, Blake3Digest)> = vec![];
        insertion_set_2.push((NodeLabel::new(0b01 << 62, 64), Blake3::hash(&[])));

        azks.batch_insert_leaves(insertion_set_2);
        let end_hash = azks.get_root_hash()?;

        let proof = azks.get_append_only_proof(1, 2);

        assert!(
            azks.verify_append_only(proof, start_hash, end_hash),
            "Append only proof did not verify!"
        );
        Ok(())
    }

    #[test]
    fn test_append_only_proof_tiny() -> Result<(), HistoryTreeNodeError> {
        let mut azks = Azks::<Blake3>::new();
=======
    fn test_append_only_proof_tiny() -> Result<(), HistoryTreeNodeError> {
        let mut azks = Azks::<Blake3, InMemoryDb>::new();
>>>>>>> 482adc92

        let mut insertion_set_1: Vec<(NodeLabel, Blake3Digest)> = vec![];
        insertion_set_1.push((NodeLabel::new(0b0, 64), Blake3::hash(&[])));
        insertion_set_1.push((NodeLabel::new(0b1 << 63, 64), Blake3::hash(&[])));
        azks.batch_insert_leaves(insertion_set_1);
        let start_hash = azks.get_root_hash()?;

        let mut insertion_set_2: Vec<(NodeLabel, Blake3Digest)> = vec![];
        insertion_set_2.push((NodeLabel::new(0b01 << 62, 64), Blake3::hash(&[])));
        insertion_set_2.push((NodeLabel::new(0b111 << 61, 64), Blake3::hash(&[])));

        azks.batch_insert_leaves(insertion_set_2);
        let end_hash = azks.get_root_hash()?;

        let proof = azks.get_append_only_proof(1, 2);

        assert!(
            azks.verify_append_only(proof, start_hash, end_hash),
            "Append only proof did not verify!"
        );
        Ok(())
    }

    #[test]
    fn test_append_only_proof() -> Result<(), HistoryTreeNodeError> {
<<<<<<< HEAD
        let num_nodes = 31;
=======
        let num_nodes = 50;
>>>>>>> 482adc92

        let mut rng = OsRng;

        let mut insertion_set_1: Vec<(NodeLabel, Blake3Digest)> = vec![];

        for _ in 0..num_nodes {
            let node = NodeLabel::random(&mut rng);
            let mut input = [0u8; 32];
            rng.fill_bytes(&mut input);
            let input = Blake3Digest::new(input);
            insertion_set_1.push((node, input));
        }

        let mut azks = Azks::<Blake3, InMemoryDb>::new();
        azks.batch_insert_leaves(insertion_set_1.clone());

        let start_hash = azks.get_root_hash()?;

        let mut insertion_set_2: Vec<(NodeLabel, Blake3Digest)> = vec![];

        for _ in 0..num_nodes {
            let node = NodeLabel::random(&mut rng);
            let mut input = [0u8; 32];
            rng.fill_bytes(&mut input);
            let input = Blake3Digest::new(input);
            insertion_set_2.push((node, input));
        }

        azks.batch_insert_leaves(insertion_set_2.clone());

        let mut insertion_set_3: Vec<(NodeLabel, Blake3Digest)> = vec![];

        for _ in 0..num_nodes {
            let node = NodeLabel::random(&mut rng);
            let mut input = [0u8; 32];
            rng.fill_bytes(&mut input);
            let input = Blake3Digest::new(input);
            insertion_set_3.push((node, input));
        }

        azks.batch_insert_leaves(insertion_set_3.clone());

        let end_hash = azks.get_root_hash()?;

        let proof = azks.get_append_only_proof(1, 3);

        assert!(
            azks.verify_append_only(proof, start_hash, end_hash),
            "Append only proof did not verify!"
        );
        Ok(())
    }
}<|MERGE_RESOLUTION|>--- conflicted
+++ resolved
@@ -55,11 +55,8 @@
 
 impl<H: Hasher, S: Storage<HistoryNodeState<H>>> Azks<H, S> {
     pub fn new() -> Self {
-<<<<<<< HEAD
-        let root = get_empty_root::<H>(Option::Some(0));
-=======
+
         let root = get_empty_root::<H, S>(Option::Some(0));
->>>>>>> 482adc92
         let latest_epoch = 0;
         let mut epochs = vec![latest_epoch];
         let mut tree_nodes = vec![root];
@@ -78,11 +75,9 @@
         // if self.latest_epoch != 0 {
         self.increment_epoch();
         // }
-<<<<<<< HEAD
-        let mut new_leaf = get_leaf_node::<H>(label, 0, value.as_ref(), 0, self.latest_epoch);
-=======
+
         let mut new_leaf = get_leaf_node::<H, S>(label, 0, value.as_ref(), 0, self.latest_epoch);
->>>>>>> 482adc92
+
         let mut tree_repr = self.tree_nodes.clone();
         let (_, tree_repr) = self.tree_nodes[self.root].insert_single_leaf(
             new_leaf,
@@ -113,11 +108,9 @@
         let mut priorities: i32 = 0;
         for insertion_elt in insertion_set {
             let new_leaf_loc = self.tree_nodes.len();
-<<<<<<< HEAD
-            let mut new_leaf = get_leaf_node::<H>(
-=======
+
             let mut new_leaf = get_leaf_node::<H, S>(
->>>>>>> 482adc92
+
                 insertion_elt.0,
                 0,
                 insertion_elt.1.as_ref(),
@@ -125,11 +118,9 @@
                 self.latest_epoch,
             );
             if append_only_usage {
-<<<<<<< HEAD
-                new_leaf = get_leaf_node_without_hashing::<H>(
-=======
+
                 new_leaf = get_leaf_node_without_hashing::<H, S>(
->>>>>>> 482adc92
+
                     insertion_elt.0,
                     0,
                     insertion_elt.1,
@@ -448,17 +439,12 @@
     let mut unchanged = Vec::<(NodeLabel, H::Digest)>::new();
     let mut leaves = Vec::<(NodeLabel, H::Digest)>::new();
     if node.get_latest_epoch().unwrap() <= start_epoch {
-<<<<<<< HEAD
+
         if node.is_root() {
             // this is the case where the root is unchanged since the last epoch
             return (unchanged, leaves);
         }
-=======
-        // if node.is_root() {
-        //     // this is the case where the root is unchanged since the last epoch
-        //     return (unchanged, leaves);
-        // }
->>>>>>> 482adc92
+
 
         unchanged.push((
             node.label,
@@ -478,16 +464,11 @@
                 .unwrap(),
         ));
     } else {
-<<<<<<< HEAD
         for child_node_state in node
-=======
-        for child_node in node
->>>>>>> 482adc92
             .get_state_at_epoch(end_epoch)
             .unwrap()
             .child_states
             .iter()
-<<<<<<< HEAD
             .map(|x| x.clone())
         {
             let mut unchanged_rec = Vec::<(NodeLabel, H::Digest)>::new();
@@ -506,16 +487,6 @@
                 unchanged_rec = rec_output.0;
                 leaves_rec = rec_output.1;
             }
-=======
-            .map(|x| tree_nodes[x.location].clone())
-        {
-            let (mut unchanged_rec, mut leaves_rec) = get_append_only_proof_helper(
-                child_node,
-                start_epoch,
-                end_epoch,
-                tree_nodes.clone(),
-            );
->>>>>>> 482adc92
             unchanged.append(&mut unchanged_rec);
             leaves.append(&mut leaves_rec);
         }
@@ -588,11 +559,9 @@
             hash_label::<Blake3>(NodeLabel::new(1, 1)),
         ]);
 
-<<<<<<< HEAD
-        let mut azks1 = Azks::<Blake3>::new();
-=======
+
         let mut azks1 = Azks::<Blake3, InMemoryDb>::new();
->>>>>>> 482adc92
+
         let mut insertion_set: Vec<(NodeLabel, Blake3Digest)> = vec![];
 
         for _ in 0..num_nodes {
@@ -767,9 +736,9 @@
     }
 
     #[test]
-<<<<<<< HEAD
+
     fn test_append_only_proof_very_tiny() -> Result<(), HistoryTreeNodeError> {
-        let mut azks = Azks::<Blake3>::new();
+        let mut azks = Azks::<Blake3, InMemoryDb>::new();
 
         let mut insertion_set_1: Vec<(NodeLabel, Blake3Digest)> = vec![];
         insertion_set_1.push((NodeLabel::new(0b0, 64), Blake3::hash(&[])));
@@ -793,11 +762,7 @@
 
     #[test]
     fn test_append_only_proof_tiny() -> Result<(), HistoryTreeNodeError> {
-        let mut azks = Azks::<Blake3>::new();
-=======
-    fn test_append_only_proof_tiny() -> Result<(), HistoryTreeNodeError> {
         let mut azks = Azks::<Blake3, InMemoryDb>::new();
->>>>>>> 482adc92
 
         let mut insertion_set_1: Vec<(NodeLabel, Blake3Digest)> = vec![];
         insertion_set_1.push((NodeLabel::new(0b0, 64), Blake3::hash(&[])));
@@ -823,12 +788,7 @@
 
     #[test]
     fn test_append_only_proof() -> Result<(), HistoryTreeNodeError> {
-<<<<<<< HEAD
-        let num_nodes = 31;
-=======
         let num_nodes = 50;
->>>>>>> 482adc92
-
         let mut rng = OsRng;
 
         let mut insertion_set_1: Vec<(NodeLabel, Blake3Digest)> = vec![];
