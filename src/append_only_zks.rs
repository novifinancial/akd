--- conflicted
+++ resolved
@@ -465,13 +465,9 @@
         ))
     }
 
-<<<<<<< HEAD
+
     pub(crate) fn get_azks_id(&self) -> &[u8] {
         &self.azks_id
-=======
-    pub fn get_azks_id(&self) -> [u8; 32] {
-        self.azks_id
->>>>>>> 86365d2e
     }
 }
 
