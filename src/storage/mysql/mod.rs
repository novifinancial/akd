--- conflicted
+++ resolved
@@ -9,15 +9,10 @@
 
 use crate::errors::StorageError;
 use crate::node_state::NodeLabel;
-<<<<<<< HEAD
-use crate::storage::types::{AkdKey, KeyData, StorageType, ValueState, ValueStateRetrievalFlag};
-use crate::storage::Storage;
-=======
 use crate::storage::types::{
     DbRecord, StorageType, UserData, UserState, UserStateRetrievalFlag, Username,
 };
 use crate::storage::{Storable, V2Storage};
->>>>>>> bad5481b
 use async_trait::async_trait;
 use mysql_async::prelude::*;
 use mysql_async::*;
@@ -551,12 +546,7 @@
 
     async fn append_user_state<H: Hasher + Sync + Send>(
         &self,
-<<<<<<< HEAD
-        username: &AkdKey,
-        value: &ValueState,
-=======
         value: &UserState,
->>>>>>> bad5481b
     ) -> core::result::Result<(), StorageError> {
         let result = async {
             let mut conn = self.get_connection().await?;
@@ -590,11 +580,7 @@
 
     async fn append_user_states<H: Hasher + Sync + Send>(
         &self,
-<<<<<<< HEAD
-        values: Vec<(AkdKey, ValueState)>,
-=======
         values: Vec<UserState>,
->>>>>>> bad5481b
     ) -> core::result::Result<(), StorageError> {
         let records = values.into_iter().map(DbRecord::<H>::UserState).collect();
         self.batch_set(records).await
@@ -616,11 +602,7 @@
                 .exec_map(
                     prepped,
                     params! { "the_user" => username.0.clone() },
-<<<<<<< HEAD
-                    |(epoch, version, node_label_val, node_label_len, data)| ValueState {
-=======
                     |(username, epoch, version, node_label_val, node_label_len, data)| UserState {
->>>>>>> bad5481b
                         epoch,
                         version,
                         label: NodeLabel {
@@ -684,11 +666,7 @@
                 .exec_map(
                     prepped,
                     mysql_async::Params::from(params_map),
-<<<<<<< HEAD
-                    |(epoch, version, node_label_val, node_label_len, data)| ValueState {
-=======
                     |(username, epoch, version, node_label_val, node_label_len, data)| UserState {
->>>>>>> bad5481b
                         epoch,
                         version,
                         label: NodeLabel {
