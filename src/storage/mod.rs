--- conflicted
+++ resolved
@@ -27,12 +27,8 @@
 
 /// Storable represents an _item_ which can be stored in the storage layer
 pub trait Storable: Clone + Serialize + DeserializeOwned + Sync {
-<<<<<<< HEAD
     /// This particular storage will have a key type
-    type Key: Clone + Serialize + Eq + std::hash::Hash + std::marker::Send;
-=======
     type Key: Clone + Serialize + Eq + std::hash::Hash + Send + Sync;
->>>>>>> bad5481b
 
     /// Must return a valid storage type
     fn data_type() -> StorageType;
