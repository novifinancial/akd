#![cfg(test)]
// Copyright (c) Facebook, Inc. and its affiliates.
//
// This source code is licensed under both the MIT license found in the
// LICENSE-MIT file in the root directory of this source tree and the Apache
// License, Version 2.0 found in the LICENSE-APACHE file in the root directory
// of this source tree.

use rand::distributions::Alphanumeric;
use rand::{thread_rng, Rng};
use serial_test::serial;

use crate::errors::StorageError;
use crate::node_state::NodeLabel;
use crate::storage::memory::{AsyncInMemoryDatabase, AsyncInMemoryDbWithCache};
use crate::storage::mysql::AsyncMySqlDatabase;
use crate::storage::types::*;
use crate::storage::{V1Storage, V2Storage};

use std::marker::PhantomData;
use winter_crypto::hashers::Blake3_256;
use winter_math::fields::f128::BaseElement;

type Blake3 = Blake3_256<BaseElement>;
type Azks = crate::append_only_zks::Azks<Blake3>;
type HistoryTreeNode = crate::history_tree_node::HistoryTreeNode<Blake3>;

// *** Tests *** //

#[actix_rt::test]
async fn async_test_basic_database() {
    let db = AsyncInMemoryDatabase::new();
    async_test_get_and_set_item(&db).await;
    async_test_user_data(&db).await;

    let db = AsyncInMemoryDbWithCache::new();
    async_test_get_and_set_item(&db).await;
    async_test_user_data(&db).await;
}

#[actix_rt::test]
async fn async_test_new_basic_database() {
    let db = crate::storage::V2FromV1StorageWrapper::new(AsyncInMemoryDatabase::new());
    async_test_new_get_and_set_item(&db).await;
    async_test_new_user_data(&db).await;

    let db = crate::storage::V2FromV1StorageWrapper::new(AsyncInMemoryDbWithCache::new());
    async_test_new_get_and_set_item(&db).await;
    async_test_new_user_data(&db).await;
}

#[actix_rt::test]
#[serial]
async fn test_async_mysql_new_db() {
    if AsyncMySqlDatabase::test_guard() {
        let mysql_db = AsyncMySqlDatabase::new(
            "localhost",
            "default",
            Option::from("root"),
            Option::from("example"),
            Option::from(8001),
        )
        .await;

        if let Err(error) = mysql_db.delete_data().await {
            println!("Error cleaning mysql prior to test suite: {}", error);
        }

        // The test cases
        async_test_new_get_and_set_item(&mysql_db).await;
        async_test_new_user_data(&mysql_db).await;

        // clean the test infra
        if let Err(mysql_async::Error::Server(error)) = mysql_db.test_cleanup().await {
            println!(
                "ERROR: Failed to clean MySQL test database with error {}",
                error
            );
        }
    } else {
        println!("WARN: Skipping MySQL test due to test guard noting that the docker container appears to not be running.");
    }
}

// *** New Test Helper Functions *** //
async fn async_test_new_get_and_set_item<Ns: V2Storage>(storage: &Ns) {
    // === Azks storage === //
    let azks = Azks {
        root: 3,
        latest_epoch: 34,
        num_nodes: 10,
        _h: PhantomData,
    };

    let set_result = storage.set::<Blake3>(DbRecord::Azks(azks.clone())).await;
    assert_eq!(Ok(()), set_result);

    let get_result = storage
        .get::<Blake3, Azks>(crate::append_only_zks::DEFAULT_AZKS_KEY)
        .await;
    if let Ok(DbRecord::Azks(got_azks)) = get_result {
        assert_eq!(got_azks.root, azks.root);
        assert_eq!(got_azks.latest_epoch, azks.latest_epoch);
        assert_eq!(got_azks.num_nodes, azks.num_nodes);
    } else {
        panic!("Failed to retrieve AZKS");
    }

    // === HistoryTreeNode storage === //

    let node = HistoryTreeNode {
        label: crate::node_state::NodeLabel { val: 13, len: 1 },
        location: 234,
        epochs: vec![123u64, 234u64, 345u64],
        parent: 1,
        node_type: crate::history_tree_node::NodeType::Leaf,
        _h: PhantomData,
    };
    let mut node2 = node.clone();
    node2.location = 123;

    let key = crate::history_tree_node::NodeKey(234);

    let set_result = storage
        .set::<Blake3>(DbRecord::HistoryTreeNode(node.clone()))
        .await;
    assert_eq!(Ok(()), set_result);

    let set_result = storage
        .set::<Blake3>(DbRecord::HistoryTreeNode(node2.clone()))
        .await;
    assert_eq!(Ok(()), set_result);

    let get_result = storage.get::<Blake3, HistoryTreeNode>(key).await;
    if let Ok(DbRecord::HistoryTreeNode(got_node)) = get_result {
        assert_eq!(got_node.label, node.label);
        assert_eq!(got_node.location, node.location);
        assert_eq!(got_node.parent, node.parent);
        assert_eq!(got_node.node_type, node.node_type);
        assert_eq!(got_node.epochs, node.epochs);
    } else {
        panic!("Failed to retrieve History Tree Node");
    }

    let get_result = storage.get_all::<Blake3, HistoryTreeNode>(None).await;
    if let Ok(nodes) = get_result {
        assert_eq!(nodes.len(), 2);
    } else {
        panic!("Failed to retrieve history tree nodes from database");
    }

    // === HistoryNodeState storage === //
    // TODO: test the history node state storage

    // === UserState storage === //
    // TODO: test with this format of user storage
}

async fn async_test_new_user_data<S: V2Storage + Sync + Send>(storage: &S) {
    let rand_user: String = thread_rng()
        .sample_iter(&Alphanumeric)
        .take(30)
        .map(char::from)
        .collect();
    let rand_value: String = thread_rng()
        .sample_iter(&Alphanumeric)
        .take(1028)
        .map(char::from)
        .collect();
    let mut sample_state = UserState {
        plaintext_val: Values(rand_value.clone()),
        version: 1u64,
        label: NodeLabel {
            val: 1u64,
            len: 1u32,
        },
        epoch: 1u64,
        username: Username(rand_user),
    };
    let mut sample_state_2 = sample_state.clone();
    sample_state_2.username = Username("test_user".to_string());

    let result = storage.append_user_state::<Blake3>(&sample_state).await;
    assert_eq!(Ok(()), result);

    sample_state.version = 2u64;
    sample_state.epoch = 123u64;
    let result = storage.append_user_state::<Blake3>(&sample_state).await;
    assert_eq!(Ok(()), result);

    sample_state.version = 3u64;
    sample_state.epoch = 456u64;
    let result = storage.append_user_state::<Blake3>(&sample_state).await;
    assert_eq!(Ok(()), result);

    let data = storage
        .get_user_data::<Blake3>(&sample_state.username)
        .await
        .unwrap();
    assert_eq!(3, data.states.len());

    let versions = data
        .states
        .into_iter()
        .map(|state| state.version)
        .collect::<Vec<_>>();
    assert_eq!(vec![1, 2, 3], versions);

    // At this point the DB has structure (for MySQL):
    /*
    mysql> USE default;
    Reading table information for completion of table and column names
    You can turn off this feature to get a quicker startup with -A

    Database changed
    mysql> SHOW TABLES;
    +-------------------+
    | Tables_in_default |
    +-------------------+
    | data              |
    | user_data         |
    +-------------------+
    2 rows in set (0.00 sec)

    mysql> SELECT * FROM user_data;
    +--------------------------------+-------+---------+----------------+----------------+-------------------+
    | username                       | epoch | version | node_label_val | node_label_len | data              |
    +--------------------------------+-------+---------+----------------+----------------+-------------------+
    | do3zfiXa0IUKznscp06jtc6KfHJudy |     1 |       1 |              1 |              1 | 8owmLSoZi...B9pu8 |
    | do3zfiXa0IUKznscp06jtc6KfHJudy |   123 |       2 |              1 |              1 | 8owmLSoZi...B9pu8 |
    | do3zfiXa0IUKznscp06jtc6KfHJudy |   456 |       3 |              1 |              1 | 8owmLSoZi...B9pu8 |
    +--------------------------------+-------+---------+----------------+----------------+-------------------+
    3 rows in set (0.00 sec)
    */

    let specific_result = storage
        .get_user_state::<Blake3>(
            &sample_state.username,
            UserStateRetrievalFlag::SpecificVersion(2),
        )
        .await;
    assert_eq!(
        Ok(UserState {
            epoch: 123,
            version: 2,
            label: NodeLabel { val: 1, len: 1 },
            plaintext_val: Values(rand_value.clone()),
            username: sample_state.username.clone(),
        }),
        specific_result
    );

    let specifc_result = storage
        .get::<Blake3, crate::storage::types::UserState>(crate::storage::types::UserStateKey(
            sample_state.username.0.clone(),
            123,
        ))
        .await;
    if let Ok(DbRecord::UserState(state)) = specifc_result {
        assert_eq!(
            UserState {
                epoch: 123,
                version: 2,
                label: NodeLabel { val: 1, len: 1 },
                plaintext_val: Values(rand_value.clone()),
                username: sample_state.username.clone(),
            },
            state
        );
    } else {
        panic!("Unable to retrieve user state object");
    }

    let missing_result = storage
        .get_user_state::<Blake3>(
            &sample_state.username,
            UserStateRetrievalFlag::SpecificVersion(100),
        )
        .await;
    assert_eq!(
        Err(StorageError::GetError(String::from("Not found"))),
        missing_result
    );

    let specific_result = storage
        .get_user_state::<Blake3>(
            &sample_state.username,
            UserStateRetrievalFlag::SpecificEpoch(123),
        )
        .await;
    assert_eq!(
        Ok(UserState {
            epoch: 123,
            version: 2,
            label: NodeLabel { val: 1, len: 1 },
            plaintext_val: Values(rand_value.clone()),
            username: sample_state.username.clone(),
        }),
        specific_result
    );

    let specific_result = storage
        .get_user_state::<Blake3>(&sample_state.username, UserStateRetrievalFlag::MinEpoch)
        .await;
    assert_eq!(
        Ok(UserState {
            epoch: 1,
            version: 1,
            label: NodeLabel { val: 1, len: 1 },
            plaintext_val: Values(rand_value.clone()),
            username: sample_state.username.clone(),
        }),
        specific_result
    );
    let specific_result = storage
        .get_user_state::<Blake3>(&sample_state.username, UserStateRetrievalFlag::MinVersion)
        .await;
    assert_eq!(
        Ok(UserState {
            epoch: 1,
            version: 1,
            label: NodeLabel { val: 1, len: 1 },
            plaintext_val: Values(rand_value.clone()),
            username: sample_state.username.clone(),
        }),
        specific_result
    );

    let specific_result = storage
        .get_user_state::<Blake3>(&sample_state.username, UserStateRetrievalFlag::MaxEpoch)
        .await;
    assert_eq!(
        Ok(UserState {
            epoch: 456,
            version: 3,
            label: NodeLabel { val: 1, len: 1 },
            plaintext_val: Values(rand_value.clone()),
            username: sample_state.username.clone(),
        }),
        specific_result
    );
    let specific_result = storage
        .get_user_state::<Blake3>(&sample_state.username, UserStateRetrievalFlag::MaxVersion)
        .await;
    assert_eq!(
        Ok(UserState {
            epoch: 456,
            version: 3,
            label: NodeLabel { val: 1, len: 1 },
            plaintext_val: Values(rand_value.clone()),
            username: sample_state.username.clone(),
        }),
        specific_result
    );

    // Vector operations

    let mut vector_of_states = vec![sample_state_2.clone()];
    sample_state_2.version = 2;
    sample_state_2.epoch = 234;
    vector_of_states.push(sample_state_2.clone());

    sample_state_2.version = 3;
    sample_state_2.epoch = 345;
    vector_of_states.push(sample_state_2.clone());
    sample_state_2.version = 4;
    sample_state_2.epoch = 456;
    vector_of_states.push(sample_state_2.clone());

    let result = storage.append_user_states::<Blake3>(vector_of_states).await;
    assert_eq!(Ok(()), result);

    let data = storage
        .get_user_data::<Blake3>(&sample_state_2.username)
        .await
        .unwrap();
    assert_eq!(4, data.states.len());
}

// *** Helper Functions *** //

async fn async_test_get_and_set_item<S: V1Storage>(storage: &S) {
    let rand_string: String = thread_rng()
        .sample_iter(&Alphanumeric)
        .take(30)
        .map(char::from)
        .collect();
    let value: Vec<u8> = thread_rng()
        .sample_iter(&Alphanumeric)
        .take(30)
        .map(char::from)
        .collect::<String>()
        .as_bytes()
        .to_vec();

    let set_result = storage
        .set(rand_string.clone(), StorageType::Azks, &value)
        .await;
    assert_eq!(Ok(()), set_result);

    let storage_bytes = storage.get(rand_string, StorageType::Azks).await;
    assert_eq!(Ok(value), storage_bytes);

    let fake_key = "abc123".to_owned();
    let missing = storage.get(fake_key, StorageType::Azks).await;
    assert_eq!(
        Err(StorageError::GetError(String::from("Not found"))),
        missing
    );

    let all_azks = storage.get_all(StorageType::Azks, None).await;
    assert_eq!(1, all_azks.unwrap().len());
}

async fn async_test_user_data<S: V1Storage>(storage: &S) {
    let rand_user: String = thread_rng()
        .sample_iter(&Alphanumeric)
        .take(30)
        .map(char::from)
        .collect();
    let rand_value: String = thread_rng()
        .sample_iter(&Alphanumeric)
        .take(1028)
        .map(char::from)
        .collect();
    let mut sample_state = ValueState {
        plaintext_val: Values(rand_value.clone()),
        version: 1u64,
        label: NodeLabel {
            val: 1u64,
            len: 1u32,
        },
        epoch: 1u64,
        username: Username(rand_user.clone()),
    };
    let mut sample_state_2 = sample_state.clone();
<<<<<<< HEAD
    let username = AkdKey(rand_user);
    let username_2 = AkdKey("test_user".to_string());
=======
    let username = Username(rand_user);
    let username_2 = Username("test_user".to_string());
    sample_state_2.username = username_2.clone();
>>>>>>> bad5481b

    let result = storage.append_user_state(&username, &sample_state).await;
    assert_eq!(Ok(()), result);

    sample_state.version = 2u64;
    sample_state.epoch = 123u64;
    let result = storage.append_user_state(&username, &sample_state).await;
    assert_eq!(Ok(()), result);

    sample_state.version = 3u64;
    sample_state.epoch = 456u64;
    let result = storage.append_user_state(&username, &sample_state).await;
    assert_eq!(Ok(()), result);

    let data = storage.get_user_data(&username).await.unwrap();
    assert_eq!(3, data.states.len());

    let versions = data
        .states
        .into_iter()
        .map(|state| state.version)
        .collect::<Vec<_>>();
    assert_eq!(vec![1, 2, 3], versions);

    // At this point the DB has structure (for MySQL):
    /*
    mysql> USE default;
    Reading table information for completion of table and column names
    You can turn off this feature to get a quicker startup with -A

    Database changed
    mysql> SHOW TABLES;
    +-------------------+
    | Tables_in_default |
    +-------------------+
    | data              |
    | user_data         |
    +-------------------+
    2 rows in set (0.00 sec)

    mysql> SELECT * FROM user_data;
    +--------------------------------+-------+---------+----------------+----------------+-------------------+
    | username                       | epoch | version | node_label_val | node_label_len | data              |
    +--------------------------------+-------+---------+----------------+----------------+-------------------+
    | do3zfiXa0IUKznscp06jtc6KfHJudy |     1 |       1 |              1 |              1 | 8owmLSoZi...B9pu8 |
    | do3zfiXa0IUKznscp06jtc6KfHJudy |   123 |       2 |              1 |              1 | 8owmLSoZi...B9pu8 |
    | do3zfiXa0IUKznscp06jtc6KfHJudy |   456 |       3 |              1 |              1 | 8owmLSoZi...B9pu8 |
    +--------------------------------+-------+---------+----------------+----------------+-------------------+
    3 rows in set (0.00 sec)
    */

    let specific_result = storage
        .get_user_state(&username, ValueStateRetrievalFlag::SpecificVersion(2))
        .await;
    assert_eq!(
        Ok(ValueState {
            epoch: 123,
            version: 2,
            label: NodeLabel { val: 1, len: 1 },
            plaintext_val: Values(rand_value.clone()),
            username: username.clone(),
        }),
        specific_result
    );

    let missing_result = storage
        .get_user_state(&username, ValueStateRetrievalFlag::SpecificVersion(100))
        .await;
    assert_eq!(
        Err(StorageError::GetError(String::from("Not found"))),
        missing_result
    );

    let specific_result = storage
        .get_user_state(&username, ValueStateRetrievalFlag::SpecificEpoch(123))
        .await;
    assert_eq!(
        Ok(ValueState {
            epoch: 123,
            version: 2,
            label: NodeLabel { val: 1, len: 1 },
            plaintext_val: Values(rand_value.clone()),
            username: username.clone(),
        }),
        specific_result
    );

    let specific_result = storage
        .get_user_state(&username, ValueStateRetrievalFlag::MinEpoch)
        .await;
    assert_eq!(
        Ok(ValueState {
            epoch: 1,
            version: 1,
            label: NodeLabel { val: 1, len: 1 },
            plaintext_val: Values(rand_value.clone()),
            username: username.clone(),
        }),
        specific_result
    );
    let specific_result = storage
        .get_user_state(&username, ValueStateRetrievalFlag::MinVersion)
        .await;
    assert_eq!(
        Ok(ValueState {
            epoch: 1,
            version: 1,
            label: NodeLabel { val: 1, len: 1 },
            plaintext_val: Values(rand_value.clone()),
            username: username.clone(),
        }),
        specific_result
    );

    let specific_result = storage
        .get_user_state(&username, ValueStateRetrievalFlag::MaxEpoch)
        .await;
    assert_eq!(
        Ok(ValueState {
            epoch: 456,
            version: 3,
            label: NodeLabel { val: 1, len: 1 },
            plaintext_val: Values(rand_value.clone()),
            username: username.clone(),
        }),
        specific_result
    );
    let specific_result = storage
        .get_user_state(&username, ValueStateRetrievalFlag::MaxVersion)
        .await;
    assert_eq!(
        Ok(ValueState {
            epoch: 456,
            version: 3,
            label: NodeLabel { val: 1, len: 1 },
            plaintext_val: Values(rand_value.clone()),
            username: username.clone(),
        }),
        specific_result
    );

    // Vector operations

    let mut vector_of_states = vec![(username_2.clone(), sample_state_2.clone())];
    sample_state_2.version = 2;
    sample_state_2.epoch = 234;
    vector_of_states.push((username_2.clone(), sample_state_2.clone()));

    sample_state_2.version = 3;
    sample_state_2.epoch = 345;
    vector_of_states.push((username_2.clone(), sample_state_2.clone()));
    sample_state_2.version = 4;
    sample_state_2.epoch = 456;
    vector_of_states.push((username_2.clone(), sample_state_2.clone()));

    let result = storage.append_user_states(vector_of_states).await;
    assert_eq!(Ok(()), result);

    let data = storage.get_user_data(&username_2).await.unwrap();
    assert_eq!(4, data.states.len());
}<|MERGE_RESOLUTION|>--- conflicted
+++ resolved
@@ -434,14 +434,9 @@
         username: Username(rand_user.clone()),
     };
     let mut sample_state_2 = sample_state.clone();
-<<<<<<< HEAD
-    let username = AkdKey(rand_user);
-    let username_2 = AkdKey("test_user".to_string());
-=======
     let username = Username(rand_user);
     let username_2 = Username("test_user".to_string());
     sample_state_2.username = username_2.clone();
->>>>>>> bad5481b
 
     let result = storage.append_user_state(&username, &sample_state).await;
     assert_eq!(Ok(()), result);
