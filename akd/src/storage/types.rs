--- conflicted
+++ resolved
@@ -272,9 +272,8 @@
         left_child: Option<NodeLabel>,
         right_child: Option<NodeLabel>,
         hash: [u8; 32],
-<<<<<<< HEAD
         p_last_epoch: Option<u64>,
-        p_least_descendent_ep: Option<u64>,
+        p_least_descendant_ep: Option<u64>,
         p_parent_label_val: Option<[u8; 32]>,
         p_parent_label_len: Option<u32>,
         p_node_type: Option<u8>,
@@ -285,7 +284,7 @@
         let label = NodeLabel::new(label_val, label_len);
         let p_node = match (
             p_last_epoch,
-            p_least_descendent_ep,
+            p_least_descendant_ep,
             p_parent_label_val,
             p_parent_label_len,
             p_node_type,
@@ -294,7 +293,7 @@
             (Some(a), Some(b), Some(c), Some(d), Some(e), Some(f)) => Some(TreeNode {
                 label,
                 last_epoch: a,
-                least_descendent_ep: b,
+                least_descendant_ep: b,
                 parent: NodeLabel::new(c, d),
                 node_type: NodeType::from_u8(e),
                 left_child: p_left_child,
@@ -308,7 +307,7 @@
             latest_node: TreeNode {
                 label,
                 last_epoch,
-                least_descendent_ep,
+                least_descendant_ep,
                 parent: NodeLabel::new(parent_label_val, parent_label_len),
                 node_type: NodeType::from_u8(node_type),
                 left_child,
@@ -316,18 +315,6 @@
                 hash,
             },
             previous_node: p_node,
-=======
-    ) -> TreeNode {
-        TreeNode {
-            label: NodeLabel::new(label_val, label_len),
-            last_epoch,
-            least_descendant_ep,
-            parent: NodeLabel::new(parent_label_val, parent_label_len),
-            node_type: NodeType::from_u8(node_type),
-            left_child,
-            right_child,
-            hash,
->>>>>>> b571a7ee
         }
     }
 
