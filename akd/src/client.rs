// Copyright (c) Facebook, Inc. and its affiliates.
//
// This source code is licensed under both the MIT license found in the
// LICENSE-MIT file in the root directory of this source tree and the Apache
// License, Version 2.0 found in the LICENSE-APACHE file in the root directory
// of this source tree.

//! Code for a client of a auditable key directory

use winter_crypto::Hasher;

use crate::{
    directory::get_marker_version,
    errors::HistoryTreeNodeError,
    errors::{self, AkdError, AzksError, DirectoryError},
    node_state::{hash_label, NodeLabel},
    primitives::client_vrf::ClientVRF,
    proof_structs::{HistoryProof, LookupProof, MembershipProof, NonMembershipProof, UpdateProof},
    serialization::from_digest,
    storage::types::AkdLabel,
    Direction, ARITY,
};

/// Verifies membership, with respect to the root_hash
pub fn verify_membership<H: Hasher>(
    root_hash: H::Digest,
    proof: &MembershipProof<H>,
) -> Result<(), AkdError> {
    if proof.label.len == 0 {
        let final_hash = H::merge(&[proof.hash_val, hash_label::<H>(proof.label)]);
        if final_hash == root_hash {
            return Ok(());
        } else {
            return Err(AkdError::AzksErr(AzksError::VerifyMembershipProof(
                "Membership proof for root did not verify".to_string(),
            )));
        }
    }

    let mut final_hash = H::merge(&[proof.hash_val, hash_label::<H>(proof.label)]);
    for parent in proof.layer_proofs.iter().rev() {
        let hashes = parent.siblings.iter().map(|n| n.hash).collect();
        final_hash = build_and_hash_layer::<H>(hashes, parent.direction, final_hash, parent.label)?;
    }

    if final_hash == root_hash {
        Ok(())
    } else {
        return Err(AkdError::AzksErr(AzksError::VerifyMembershipProof(
            format!(
                "Membership proof for label {:?} did not verify",
                proof.label
            ),
        )));
    }
}

/// Verifies the non-membership proof with respect to the root hash
pub fn verify_nonmembership<H: Hasher>(
    root_hash: H::Digest,
    proof: &NonMembershipProof<H>,
) -> Result<bool, AkdError> {
    let mut verified = true;
    let mut lcp_hash = H::hash(&[]);
    let mut lcp_real = proof.longest_prefix_children[0].label;
    for i in 0..ARITY {
        let child_hash = H::merge(&[
            proof.longest_prefix_children[i].hash,
            hash_label::<H>(proof.longest_prefix_children[i].label),
        ]);
        lcp_hash = H::merge(&[lcp_hash, child_hash]);
        lcp_real = lcp_real.get_longest_common_prefix(proof.longest_prefix_children[i].label);
    }
    // lcp_hash = H::merge(&[lcp_hash, hash_label::<H>(proof.longest_prefix)]);
    verified = verified && (lcp_hash == proof.longest_prefix_membership_proof.hash_val);
    if !verified {
        return Err(AkdError::Directory(DirectoryError::VerifyLookupProof(
            "lcp_hash != longest_prefix_hash".to_string(),
        )));
    }
<<<<<<< HEAD

    verify_membership(root_hash, &proof.longest_prefix_membership_proof)?;

=======
    let _sib_len = proof.longest_prefix_membership_proof.layer_proofs.len();
    let _longest_prefix_verified =
        verify_membership(root_hash, &proof.longest_prefix_membership_proof)?;
>>>>>>> 0604caae
    // The audit must have checked that this node is indeed the lcp of its children.
    // So we can just check that one of the children's lcp is = the proof.longest_prefix
    verified = verified && (proof.longest_prefix == lcp_real);
    if !verified {
        return Err(AkdError::Directory(DirectoryError::VerifyLookupProof(
            "longest_prefix != lcp".to_string(),
        )));
    }
    Ok(verified)
}

/// This function is called to verify that a given NodeLabel is indeed
/// the VRF for a given version (fresh or stale) for a username.
/// Hence, it also takes as input the server's public key.
pub fn verify_vrf<H: Hasher, V: ClientVRF>(
    vrf_pk: V::PK,
    uname: &AkdLabel,
    stale: bool,
    version: u64,
    pi: Vec<u8>,
    label: NodeLabel,
) -> Result<(), AkdError> {
    // Initialization of VRF context by providing a curve

    let name_hash_bytes = H::hash(uname.0.as_bytes());
    let stale_bytes = if stale { &[0u8] } else { &[1u8] };

    let hashed_label = H::merge(&[
        name_hash_bytes,
        H::merge_with_int(H::hash(stale_bytes), version),
    ]);
    let message_vec = from_digest::<H>(hashed_label).unwrap();
    let message: &[u8] = message_vec.as_slice();

    // VRF proof verification (returns VRF hash output)
    let beta = V::verify(vrf_pk, &pi, message);

    match beta {
        Ok(vec) => {
            if NodeLabel::new(vec_to_u8_arr(vec), 256u32) == label {
                Ok(())
            } else {
                Err(errors::AkdError::Directory(DirectoryError::VRFLabelErr(
                    "Stale label not equal to the value from the VRF".to_string(),
                )))
            }
        }
        Err(e) => Err(errors::AkdError::Directory(DirectoryError::VRFStorageErr(
            e,
        ))),
    }
}

/// Verifies a lookup with respect to the root_hash
pub fn lookup_verify<H: Hasher, V: ClientVRF>(
    vrf_pk: V::PK,
    root_hash: H::Digest,
    akd_key: AkdLabel,
    proof: LookupProof<H>,
) -> Result<(), AkdError> {
    let _plaintext_value = proof.plaintext_value;
    let version = proof.version;

    let marker_version = 1 << get_marker_version(version);
    let existence_proof = proof.existence_proof;
    let marker_proof = proof.marker_proof;
    let freshness_proof = proof.freshness_proof;

    let fresh_label = existence_proof.label;
    verify_vrf::<H, V>(
        vrf_pk.clone(),
        &akd_key,
        false,
        version,
        proof.exisitence_vrf_proof,
        fresh_label,
    )?;

    verify_membership::<H>(root_hash, &existence_proof)?;

    let marker_label = marker_proof.label;
    verify_vrf::<H, V>(
        vrf_pk.clone(),
        &akd_key,
        false,
        marker_version,
        proof.marker_vrf_proof,
        marker_label,
    )?;
    verify_membership::<H>(root_hash, &marker_proof)?;

    let stale_label = freshness_proof.label;
    verify_vrf::<H, V>(
        vrf_pk,
        &akd_key,
        true,
        version,
        proof.freshness_vrf_proof,
        stale_label,
    )?;
    verify_nonmembership::<H>(root_hash, &freshness_proof)?;

    Ok(())
}

/// Verifies a key history proof, given the corresponding sequence of hashes.
pub fn key_history_verify<H: Hasher, V: ClientVRF>(
    vrf_pk: V::PK,
    root_hashes: Vec<H::Digest>,
    previous_root_hashes: Vec<Option<H::Digest>>,
    uname: AkdLabel,
    proof: HistoryProof<H>,
) -> Result<(), AkdError> {
    for (count, update_proof) in proof.proofs.into_iter().enumerate() {
        let root_hash = root_hashes[count];
        let previous_root_hash = previous_root_hashes[count];
        verify_single_update_proof::<H, V>(
            root_hash,
            vrf_pk.clone(),
            previous_root_hash,
            update_proof,
            &uname,
        )?;
    }
    Ok(())
}

/// Verifies a single update proof
fn verify_single_update_proof<H: Hasher, V: ClientVRF>(
    root_hash: H::Digest,
    vrf_pk: V::PK,
    previous_root_hash: Option<H::Digest>,
    proof: UpdateProof<H>,
    uname: &AkdLabel,
) -> Result<(), AkdError> {
    let epoch = proof.epoch;
    let _plaintext_value = &proof.plaintext_value;
    let version = proof.version;

    let existence_vrf_proof = proof.existence_vrf_proof;
    let existence_at_ep_ref = &proof.existence_at_ep;
    let existence_at_ep = existence_at_ep_ref;
    let existence_at_ep_label = existence_at_ep_ref.label;

    let previous_val_stale_at_ep = &proof.previous_val_stale_at_ep;

    let non_existence_before_ep = &proof.non_existence_before_ep;

    // ***** PART 1 ***************************
    // Verify the VRF and membership proof for the corresponding label for the version being updated to.
    verify_vrf::<H, V>(
        vrf_pk.clone(),
        uname,
        false,
        version,
        existence_vrf_proof,
        existence_at_ep_label,
    )?;
    verify_membership(root_hash, existence_at_ep)?;

    // ***** PART 2 ***************************
    // Edge case here! We need to account for version = 1 where the previous version won't have a proof.
    if version > 1 {
        // Verify the membership proof the for stale label of the previous version
        let err_str = format!(
            "Staleness proof of user {:?}'s version {:?} at epoch {:?} is None",
            uname,
            (version - 1),
            epoch
        );
        let previous_null_err = AkdError::Directory(DirectoryError::VerifyKeyHistoryProof(err_str));
        let previous_val_stale_at_ep =
            previous_val_stale_at_ep.as_ref().ok_or(previous_null_err)?;
        verify_membership(root_hash, previous_val_stale_at_ep)?;

        let vrf_err_str = format!(
            "Staleness proof of user {:?}'s version {:?} at epoch {:?} is None",
            uname,
            (version - 1),
            epoch
        );

        // Verify the VRF for the stale label corresponding to the previous version for this username
        let vrf_previous_null_err =
            AkdError::Directory(DirectoryError::VerifyKeyHistoryProof(vrf_err_str));
        let previous_val_vrf_proof = proof
            .previous_val_vrf_proof
            .as_ref()
            .ok_or(vrf_previous_null_err)?;
        verify_vrf::<H, V>(
            vrf_pk.clone(),
            uname,
            true,
            version - 1,
            previous_val_vrf_proof.to_vec(),
            previous_val_stale_at_ep.label,
        )?;
    }

    // ***** PART 3 ***************************
    // Verify that the current version was only added in this epoch and didn't exist before.
    if epoch > 1 {
        let root_hash = previous_root_hash.ok_or(AkdError::NoEpochGiven)?;
        verify_nonmembership(
            root_hash,
            non_existence_before_ep.as_ref().ok_or_else(|| AkdError::Directory(DirectoryError::VerifyKeyHistoryProof(format!(
                "Non-existence before this epoch proof of user {:?}'s version {:?} at epoch {:?} is None",
                uname,
                version,
                epoch
            ))))?
        )?;
    }

    // Get the least and greatest marker entries for the current version
    let next_marker = get_marker_version(version) + 1;
    let final_marker = get_marker_version(epoch);

    // ***** PART 4 ***************************
    // Verify the VRFs and non-membership of future entries, up to the next marker
    for (i, ver) in (version + 1..(1 << next_marker)).enumerate() {
        let pf = &proof.non_existence_of_next_few[i];
        let vrf_pf = &proof.next_few_vrf_proofs[i];
        let ver_label = pf.label;
        verify_vrf::<H, V>(vrf_pk.clone(), uname, false, ver, vrf_pf.clone(), ver_label)?;
        if !verify_nonmembership(root_hash, pf)? {
            return Err(AkdError::Directory(
                DirectoryError::VerifyKeyHistoryProof(
                    format!("Non-existence before epoch proof of user {:?}'s version {:?} at epoch {:?} does not verify",
                    uname, ver, epoch-1))));
        }
    }

    // ***** PART 5 ***************************
    // Verify the VRFs and non-membership proofs for future markers
    for (i, pow) in (next_marker + 1..final_marker).enumerate() {
        let ver = 1 << pow;
        let pf = &proof.non_existence_of_future_markers[i];
        let vrf_pf = &proof.future_marker_vrf_proofs[i];
        let ver_label = pf.label;
        verify_vrf::<H, V>(vrf_pk.clone(), uname, false, ver, vrf_pf.clone(), ver_label)?;
        if !verify_nonmembership(root_hash, pf)? {
            return Err(AkdError::Directory(
                DirectoryError::VerifyKeyHistoryProof(
                    format!("Non-existence before epoch proof of user {:?}'s version {:?} at epoch {:?} does not verify",
                    uname, ver, epoch-1))));
        }
    }

    Ok(())
}

/// Hashes all the children of a node, as well as their labels
fn build_and_hash_layer<H: Hasher>(
    hashes: Vec<H::Digest>,
    dir: Direction,
    ancestor_hash: H::Digest,
    parent_label: NodeLabel,
) -> Result<H::Digest, AkdError> {
    let direction = dir.ok_or({
        AkdError::HistoryTreeNode(HistoryTreeNodeError::NoDirection(parent_label, None))
    })?;
    let mut hashes_mut = hashes.to_vec();
    hashes_mut.insert(direction, ancestor_hash);
    Ok(hash_layer::<H>(hashes_mut, parent_label))
}

/// Helper for build_and_hash_layer
fn hash_layer<H: Hasher>(hashes: Vec<H::Digest>, parent_label: NodeLabel) -> H::Digest {
    let mut new_hash = H::hash(&[]); //hash_label::<H>(parent_label);
    for child_hash in hashes.iter().take(ARITY) {
        new_hash = H::merge(&[new_hash, *child_hash]);
    }
    new_hash = H::merge(&[new_hash, hash_label::<H>(parent_label)]);
    new_hash
}

// Note that this is the truncating version, since the only thing being
// verified where this is called is the final hash.
// If the hash function's output is too large, truncating it should be ok.
// tl;dr TRUNCATES!
fn vec_to_u8_arr(vector_u8: Vec<u8>) -> [u8; 32] {
    let mut out_arr = [0u8; 32];
    out_arr[..vector_u8.len()].clone_from_slice(&vector_u8[..32]);
    out_arr
}<|MERGE_RESOLUTION|>--- conflicted
+++ resolved
@@ -78,15 +78,9 @@
             "lcp_hash != longest_prefix_hash".to_string(),
         )));
     }
-<<<<<<< HEAD
 
     verify_membership(root_hash, &proof.longest_prefix_membership_proof)?;
 
-=======
-    let _sib_len = proof.longest_prefix_membership_proof.layer_proofs.len();
-    let _longest_prefix_verified =
-        verify_membership(root_hash, &proof.longest_prefix_membership_proof)?;
->>>>>>> 0604caae
     // The audit must have checked that this node is indeed the lcp of its children.
     // So we can just check that one of the children's lcp is = the proof.longest_prefix
     verified = verified && (proof.longest_prefix == lcp_real);
