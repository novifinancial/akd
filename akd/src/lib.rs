--- conflicted
+++ resolved
@@ -308,12 +308,7 @@
 #![allow(clippy::multiple_crate_versions)]
 #![cfg_attr(docsrs, feature(doc_cfg))]
 
-<<<<<<< HEAD
 #[cfg(feature = "rand")]
-=======
-use node_state::NodeLabel;
-
->>>>>>> 83dd8089
 extern crate rand;
 
 pub mod append_only_zks;
@@ -342,7 +337,7 @@
 pub const EMPTY_VALUE: [u8; 1] = [0u8];
 
 /// The label used for an empty node
-pub const EMPTY_LABEL: NodeLabel = NodeLabel {
+pub const EMPTY_LABEL: crate::node_state::NodeLabel = crate::node_state::NodeLabel {
     val: [1u8; 32],
     len: 0,
 };
