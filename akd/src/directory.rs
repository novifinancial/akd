// Copyright (c) Facebook, Inc. and its affiliates.
//
// This source code is licensed under both the MIT license found in the
// LICENSE-MIT file in the root directory of this source tree and the Apache
// License, Version 2.0 found in the LICENSE-APACHE file in the root directory
// of this source tree.

//! Implementation of a auditable key directory

use crate::append_only_zks::Azks;

use crate::ecvrf::{VRFKeyStorage, VRFPublicKey};
use crate::node_state::Node;
use crate::proof_structs::*;

use crate::errors::{AkdError, DirectoryError, StorageError};

use crate::storage::types::{AkdLabel, AkdValue, DbRecord, ValueState, ValueStateRetrievalFlag};
use crate::storage::Storage;

use log::{debug, error, info};
#[cfg(feature = "rand")]
use rand::{CryptoRng, RngCore};

use crate::node_state::NodeLabel;
use std::collections::HashMap;
use std::marker::{Send, Sync};
use std::sync::Arc;
use winter_crypto::Hasher;

/// Root hash of the tree and its associated epoch
#[derive(Debug, Clone, Hash, Eq, PartialEq)]
pub struct EpochHash<H: Hasher>(pub u64, pub H::Digest);

#[derive(Clone)]
/// Info needed for a lookup of a user for an epoch
pub struct LookupInfo {
    value_state: ValueState,
    marker_version: u64,
    existent_label: NodeLabel,
    marker_label: NodeLabel,
    non_existent_label: NodeLabel,
}

#[cfg(feature = "rand")]
impl AkdValue {
    /// Gets a random value for a AKD
    pub fn random<R: RngCore + CryptoRng>(rng: &mut R) -> Self {
        Self(get_random_str(rng))
    }
}

#[cfg(feature = "rand")]
impl AkdLabel {
    /// Creates a random key for a AKD
    pub fn random<R: RngCore + CryptoRng>(rng: &mut R) -> Self {
        Self(get_random_str(rng))
    }
}

/// The representation of a auditable key directory
#[derive(Clone)]
pub struct Directory<S, V> {
    storage: S,
    vrf: V,
    read_only: bool,
    /// The cache lock guarantees that the cache is not
    /// flushed mid-proof generation. We allow multiple proof generations
    /// to occur (RwLock.read() operations can have multiple) but we want
    /// to make sure no generations are underway when a cache flush occurs
    /// (in this case we do utilize the write() lock which can only occur 1
    /// at a time and gates further read() locks being acquired during write()).
    cache_lock: Arc<tokio::sync::RwLock<()>>,
}

impl<S: Storage + Sync + Send, V: VRFKeyStorage> Directory<S, V> {
    /// Creates a new (stateless) instance of a auditable key directory.
    /// Takes as input a pointer to the storage being used for this instance.
    /// The state is stored in the storage.
    pub async fn new<H: Hasher>(storage: &S, vrf: &V, read_only: bool) -> Result<Self, AkdError> {
        let azks = Directory::<S, V>::get_azks_from_storage(storage, false).await;

        if read_only && azks.is_err() {
            return Err(AkdError::Directory(DirectoryError::ReadOnlyDirectory(true)));
        } else if azks.is_err() {
            // generate a new azks if one is not found
            let azks = Azks::new::<_, H>(storage).await?;
            // store it
            storage.set(DbRecord::Azks(azks.clone())).await?;
        }

        Ok(Directory {
            storage: storage.clone(),
            read_only,
            cache_lock: Arc::new(tokio::sync::RwLock::new(())),
            vrf: vrf.clone(),
        })
    }

    /// Updates the directory to include the updated key-value pairs.
    pub async fn publish<H: Hasher>(
        &self,
        updates: Vec<(AkdLabel, AkdValue)>,
        use_transaction: bool,
    ) -> Result<EpochHash<H>, AkdError> {
        if self.read_only {
            return Err(AkdError::Directory(DirectoryError::ReadOnlyDirectory(
                false,
            )));
        }

        // The guard will be dropped at the end of the publish
        let _guard = self.cache_lock.read().await;

        let mut update_set = Vec::<Node<H>>::new();
        let mut user_data_update_set = Vec::<ValueState>::new();

        let mut current_azks = self.retrieve_current_azks().await?;
        let current_epoch = current_azks.get_latest_epoch();
        let next_epoch = current_epoch + 1;

        let mut keys: Vec<AkdLabel> = updates.iter().map(|(uname, _val)| uname.clone()).collect();
        // sort the keys, as inserting in primary-key order is more efficient for MySQL
        keys.sort_by(|a, b| a.0.cmp(&b.0));

        // we're only using the maximum "version" of the user's state at the last epoch
        // they were seen in the directory. Therefore we've minimized the call to only
        // return a hashmap of AkdLabel => u64 and not retrieving the other data which is not
        // read (i.e. the actual _data_ payload).
        let all_user_versions_retrieved = self
            .storage
            .get_user_state_versions(&keys, ValueStateRetrievalFlag::LeqEpoch(current_epoch))
            .await?;

        info!(
            "Retrieved {} previous user versions of {} requested",
            all_user_versions_retrieved.len(),
            keys.len()
        );

        for (uname, val) in updates {
            match all_user_versions_retrieved.get(&uname) {
                None => {
                    // no data found for the user
                    let latest_version = 1;
                    let label = self
                        .vrf
                        .get_node_label::<H>(&uname, false, latest_version)
                        .await?;
                    // Currently there's no blinding factor for the commitment.
                    // We'd want to change this later.
                    let value_to_add = H::hash(&Self::value_to_bytes(&val));
                    update_set.push(Node::<H> {
                        label,
                        hash: value_to_add,
                    });
                    let latest_state =
                        ValueState::new(uname, val, latest_version, label, next_epoch);
                    user_data_update_set.push(latest_state);
                }
                Some(previous_version) => {
                    // Data found for the given user
                    let latest_version = *previous_version + 1;
                    let stale_label = self
                        .vrf
                        .get_node_label::<H>(&uname, true, *previous_version)
                        .await?;
                    let fresh_label = self
                        .vrf
                        .get_node_label::<H>(&uname, false, latest_version)
                        .await?;
                    let stale_value_to_add = H::hash(&[0u8]);
                    let fresh_value_to_add = H::hash(&Self::value_to_bytes(&val));
                    update_set.push(Node::<H> {
                        label: stale_label,
                        hash: stale_value_to_add,
                    });
                    update_set.push(Node::<H> {
                        label: fresh_label,
                        hash: fresh_value_to_add,
                    });
                    let new_state =
                        ValueState::new(uname, val, latest_version, fresh_label, next_epoch);
                    user_data_update_set.push(new_state);
                }
            }
        }
        let insertion_set: Vec<Node<H>> = update_set.to_vec();

        if use_transaction {
            if let false = self.storage.begin_transaction().await {
                error!("Transaction is already active");
                return Err(AkdError::Storage(StorageError::Transaction(
                    "Transaction is already active".to_string(),
                )));
            }
        }
        info!("Starting database insertion");

        current_azks
            .batch_insert_leaves::<_, H>(&self.storage, insertion_set)
            .await?;

        // batch all the inserts into a single transactional write to storage
        let mut updates = vec![DbRecord::Azks(current_azks.clone())];
        for update in user_data_update_set.into_iter() {
            updates.push(DbRecord::ValueState(update));
        }
        self.storage.batch_set(updates).await?;
        if use_transaction {
            debug!("Committing transaction");
            if let Err(err) = self.storage.commit_transaction().await {
                // ignore any rollback error(s)
                let _ = self.storage.rollback_transaction().await;
                return Err(AkdError::Storage(err));
            } else {
                debug!("Transaction committed");
            }
        }

        let root_hash = current_azks
            .get_root_hash_at_epoch::<_, H>(&self.storage, next_epoch)
            .await?;

        Ok(EpochHash(current_epoch, root_hash))
        // At the moment the tree root is not being written anywhere. Eventually we
        // want to change this to call a write operation to post to a blockchain or some such thing
    }

    /// Provides proof for correctness of latest version
    pub async fn lookup<H: Hasher>(&self, uname: AkdLabel) -> Result<LookupProof<H>, AkdError> {
        // The guard will be dropped at the end of the proof generation
        let _guard = self.cache_lock.read().await;

        let current_azks = self.retrieve_current_azks().await?;
        let current_epoch = current_azks.get_latest_epoch();
        let lookup_info = self
            .get_lookup_info::<H>(uname.clone(), current_epoch)
            .await?;
        let lookup_proof = self
            .lookup_with_info::<H>(uname, &current_azks, current_epoch, lookup_info)
            .await;
        lookup_proof
    }

    async fn lookup_with_info<H: Hasher>(
        &self,
        uname: AkdLabel,
        current_azks: &Azks,
        current_epoch: u64,
        lookup_info: LookupInfo,
    ) -> Result<LookupProof<H>, AkdError> {
        let current_version = lookup_info.value_state.version;

        let lookup_proof = LookupProof {
            epoch: current_epoch,
            plaintext_value: lookup_info.value_state.plaintext_val,
            version: lookup_info.value_state.version,
            exisitence_vrf_proof: self
                .vrf
                .get_label_proof::<H>(&uname, false, current_version)
                .await?
                .to_bytes()
                .to_vec(),
            existence_proof: current_azks
                .get_membership_proof(&self.storage, lookup_info.existent_label, current_epoch)
                .await?,
            marker_vrf_proof: self
                .vrf
                .get_label_proof::<H>(&uname, false, lookup_info.marker_version)
                .await?
                .to_bytes()
                .to_vec(),
            marker_proof: current_azks
                .get_membership_proof(&self.storage, lookup_info.marker_label, current_epoch)
                .await?,
            freshness_vrf_proof: self
                .vrf
                .get_label_proof::<H>(&uname, true, current_version)
                .await?
                .to_bytes()
                .to_vec(),
            freshness_proof: current_azks
                .get_non_membership_proof(
                    &self.storage,
                    lookup_info.non_existent_label,
                    current_epoch,
                )
                .await?,
        };

        Ok(lookup_proof)
    }

    // TODO(eoz): Call proof generations async
    /// Allows efficient batch lookups by preloading necessary nodes for the lookups.
    pub async fn batch_lookup<H: Hasher>(
        &self,
        unames: &[AkdLabel],
    ) -> Result<Vec<LookupProof<H>>, AkdError> {
        let current_azks = self.retrieve_current_azks().await?;
        let current_epoch = current_azks.get_latest_epoch();

        // Take a union of the labels we will need proofs of for each lookup.
        let mut lookup_labels = Vec::new();
        let mut lookup_infos = Vec::new();
        for uname in unames {
            // Save lookup info for later use.
            let lookup_info = self
                .get_lookup_info::<H>(uname.clone(), current_epoch)
                .await?;
            lookup_infos.push(lookup_info.clone());

            // A lookup proofs consists of the proofs for the following labels.
            lookup_labels.push(lookup_info.existent_label);
            lookup_labels.push(lookup_info.marker_label);
            lookup_labels.push(lookup_info.non_existent_label);
        }

        // Create a union of set of prefixes we will need for lookups.
        let lookup_prefixes_set = crate::utils::build_lookup_prefixes_set(&lookup_labels);

        // Load nodes.
        current_azks
            .bfs_preload_nodes::<_, H>(&self.storage, lookup_prefixes_set)
            .await?;

        // Ensure we have got all lookup infos needed.
        assert_eq!(unames.len(), lookup_infos.len());

        let mut lookup_proofs = Vec::new();
        for i in 0..unames.len() {
            lookup_proofs.push(
                self.lookup_with_info::<H>(
                    unames[i].clone(),
                    &current_azks,
                    current_epoch,
                    lookup_infos[i].clone(),
                )
                .await?,
            );
        }

        Ok(lookup_proofs)
    }

    async fn get_lookup_info<H: Hasher>(
        &self,
        uname: AkdLabel,
        epoch: u64,
    ) -> Result<LookupInfo, AkdError> {
        match self
            .storage
            .get_user_state(&uname, ValueStateRetrievalFlag::LeqEpoch(epoch))
            .await
        {
<<<<<<< HEAD
            Err(_) => Err(AkdError::Storage(StorageError::NotFound(format!(
                "User {} at epoch {}",
                uname.0, current_epoch
            )))),
=======
            Err(_) => {
                // Need to throw an error
                Err(AkdError::Directory(DirectoryError::NonExistentUser(
                    uname.clone().0,
                    epoch,
                )))
            }
>>>>>>> 01e3e00b
            Ok(latest_st) => {
                // Need to account for the case where the latest state is
                // added but the database is in the middle of an update
                let version = latest_st.version;
                let marker_version = 1 << get_marker_version(version);
                let existent_label = self.vrf.get_node_label::<H>(&uname, false, version).await?;
                let marker_label = self
                    .vrf
                    .get_node_label::<H>(&uname, false, marker_version)
                    .await?;
                let non_existent_label =
                    self.vrf.get_node_label::<H>(&uname, true, version).await?;
                Ok(LookupInfo {
                    value_state: latest_st,
                    marker_version,
                    existent_label,
                    marker_label,
                    non_existent_label,
                })
            }
        }
    }

    /// Takes in the current state of the server and a label.
    /// If the label is present in the current state,
    /// this function returns all the values ever associated with it,
    /// and the epoch at which each value was first committed to the server state.
    /// It also returns the proof of the latest version being served at all times.
    pub async fn key_history<H: Hasher>(
        &self,
        uname: &AkdLabel,
    ) -> Result<HistoryProof<H>, AkdError> {
        // The guard will be dropped at the end of the proof generation
        let _guard = self.cache_lock.read().await;

        let username = uname.0.to_string();
        let current_azks = self.retrieve_current_azks().await?;
        let current_epoch = current_azks.get_latest_epoch();

        if let Ok(this_user_data) = self.storage.get_user_data(uname).await {
            let mut proofs = Vec::<UpdateProof<H>>::new();
            for user_state in &this_user_data.states {
                // Ignore states in storage that are ahead of current directory epoch
                if user_state.epoch <= current_epoch {
                    let proof = self.create_single_update_proof(uname, user_state).await?;
                    proofs.push(proof);
                }
            }
            Ok(HistoryProof { proofs })
        } else {
            Err(AkdError::Storage(StorageError::NotFound(format!(
                "User {} at epoch {}",
                username, current_epoch
            ))))
        }
    }

    /// Poll for changes in the epoch number of the AZKS struct
    /// stored in the storage layer. If an epoch change is detected,
    /// the object cache (if present) is flushed immediately so
    /// that new objects are retrieved from the storage layer against
    /// the "latest" epoch. There is a "special" flow in the storage layer
    /// to do a storage-layer retrieval which ignores the cache
    pub async fn poll_for_azks_changes(
        &self,
        period: tokio::time::Duration,
        change_detected: Option<tokio::sync::mpsc::Sender<()>>,
    ) -> Result<(), AkdError> {
        // Retrieve the same AZKS that all the other calls see (i.e. the version that could be cached
        // at this point). We'll compare this via an uncached call when a change is notified
        let mut last = Directory::<S, V>::get_azks_from_storage(&self.storage, false).await?;

        loop {
            // loop forever polling for changes
            tokio::time::sleep(period).await;

            let latest = Directory::<S, V>::get_azks_from_storage(&self.storage, true).await?;
            if latest.latest_epoch > last.latest_epoch {
                {
                    // acquire a singleton lock prior to flushing the cache to assert that no
                    // cache accesses are underway (i.e. publish/proof generations/etc)
                    let _guard = self.cache_lock.write().await;
                    // flush the cache in its entirety
                    self.storage.flush_cache().await;
                    // re-fetch the azks to load it into cache so when we release the cache lock
                    // others will see the new AZKS loaded up and ready
                    last = Directory::<S, V>::get_azks_from_storage(&self.storage, false).await?;

                    // notify change occurred
                    if let Some(channel) = &change_detected {
                        channel.send(()).await.map_err(|send_err| {
                            AkdError::Storage(StorageError::Connection(format!(
                                "Tokio MPSC sender failed to publish notification with error {:?}",
                                send_err
                            )))
                        })?;
                    }
                    // drop the guard
                }
            }
        }

        #[allow(unreachable_code)]
        Ok(())
    }

    /// Returns an AppendOnlyProof for the leaves inserted into the underlying tree between
    /// the epochs audit_start_ep and audit_end_ep.
    pub async fn audit<H: Hasher>(
        &self,
        audit_start_ep: u64,
        audit_end_ep: u64,
    ) -> Result<AppendOnlyProof<H>, AkdError> {
        // The guard will be dropped at the end of the proof generation
        let _guard = self.cache_lock.read().await;

        let current_azks = self.retrieve_current_azks().await?;
        let current_epoch = current_azks.get_latest_epoch();

        if audit_start_ep >= audit_end_ep {
            Err(AkdError::Directory(DirectoryError::InvalidEpoch(format!(
                "Start epoch {} is greater than or equal the end epoch {}",
                audit_start_ep, audit_end_ep
            ))))
        } else if current_epoch < audit_end_ep {
            Err(AkdError::Directory(DirectoryError::InvalidEpoch(format!(
                "End epoch {} is greater than the current epoch {}",
                audit_end_ep, current_epoch
            ))))
        } else {
            current_azks
                .get_append_only_proof::<_, H>(&self.storage, audit_start_ep, audit_end_ep)
                .await
        }
    }

    /// Retrieves the current azks
    pub async fn retrieve_current_azks(&self) -> Result<Azks, crate::errors::AkdError> {
        Directory::<S, V>::get_azks_from_storage(&self.storage, false).await
    }

    async fn get_azks_from_storage(
        storage: &S,
        ignore_cache: bool,
    ) -> Result<Azks, crate::errors::AkdError> {
        let got = if ignore_cache {
            storage
                .get_direct::<Azks>(crate::append_only_zks::DEFAULT_AZKS_KEY)
                .await?
        } else {
            storage
                .get::<Azks>(crate::append_only_zks::DEFAULT_AZKS_KEY)
                .await?
        };
        match got {
            DbRecord::Azks(azks) => Ok(azks),
            _ => {
                error!("No AZKS can be found. You should re-initialize the directory to create a new one");
                Err(AkdError::Storage(StorageError::NotFound(
                    "AZKS not found".to_string(),
                )))
            }
        }
    }

    /// HELPERS ///

    /// Use this function to retrieve the VRF public key for this AKD.
    pub async fn get_public_key(&self) -> Result<VRFPublicKey, AkdError> {
        Ok(self.vrf.get_vrf_public_key().await?)
    }

    // FIXME: Make a real commitment here, alongwith a blinding factor. See issue #123
    /// Gets the bytes for a value.
    pub fn value_to_bytes(_value: &AkdValue) -> [u8; 64] {
        [0u8; 64]
        // unimplemented!()
    }

    async fn create_single_update_proof<H: Hasher>(
        &self,
        uname: &AkdLabel,
        user_state: &ValueState,
    ) -> Result<UpdateProof<H>, AkdError> {
        let epoch = user_state.epoch;
        let plaintext_value = &user_state.plaintext_val;
        let version = &user_state.version;

        let label_at_ep = self.vrf.get_node_label::<H>(uname, false, *version).await?;

        let current_azks = self.retrieve_current_azks().await?;
        let existence_vrf_proof = self
            .vrf
            .get_label_proof::<H>(uname, false, *version)
            .await?
            .to_bytes()
            .to_vec();
        let existence_at_ep = current_azks
            .get_membership_proof(&self.storage, label_at_ep, epoch)
            .await?;
        let mut previous_val_stale_at_ep = Option::None;
        let mut previous_val_vrf_proof = Option::None;
        if *version > 1 {
            let prev_label_at_ep = self
                .vrf
                .get_node_label::<H>(uname, true, *version - 1)
                .await?;
            previous_val_stale_at_ep = Option::Some(
                current_azks
                    .get_membership_proof(&self.storage, prev_label_at_ep, epoch)
                    .await?,
            );
            previous_val_vrf_proof = Option::Some(
                self.vrf
                    .get_label_proof::<H>(uname, true, *version - 1)
                    .await?
                    .to_bytes()
                    .to_vec(),
            );
        }
        let mut non_existence_before_ep = Option::None;
        if epoch != 0 {
            non_existence_before_ep = Option::Some(
                current_azks
                    .get_non_membership_proof(&self.storage, label_at_ep, epoch - 1)
                    .await?,
            );
        }

        let next_marker = get_marker_version(*version) + 1;
        let final_marker = get_marker_version(epoch);

        let mut next_few_vrf_proofs = Vec::<Vec<u8>>::new();
        let mut non_existence_of_next_few = Vec::<NonMembershipProof<H>>::new();

        for ver in version + 1..(1 << next_marker) {
            let label_for_ver = self.vrf.get_node_label::<H>(uname, false, ver).await?;
            let non_existence_of_ver = current_azks
                .get_non_membership_proof(&self.storage, label_for_ver, epoch)
                .await?;
            non_existence_of_next_few.push(non_existence_of_ver);
            next_few_vrf_proofs.push(
                self.vrf
                    .get_label_proof::<H>(uname, false, ver)
                    .await?
                    .to_bytes()
                    .to_vec(),
            );
        }

        let mut future_marker_vrf_proofs = Vec::<Vec<u8>>::new();
        let mut non_existence_of_future_markers = Vec::<NonMembershipProof<H>>::new();

        for marker_power in next_marker..final_marker + 1 {
            let ver = 1 << marker_power;
            let label_for_ver = self.vrf.get_node_label::<H>(uname, false, ver).await?;
            let non_existence_of_ver = current_azks
                .get_non_membership_proof(&self.storage, label_for_ver, epoch)
                .await?;
            non_existence_of_future_markers.push(non_existence_of_ver);
            future_marker_vrf_proofs.push(
                self.vrf
                    .get_label_proof::<H>(uname, false, ver)
                    .await?
                    .to_bytes()
                    .to_vec(),
            );
        }

        Ok(UpdateProof {
            epoch,
            plaintext_value: plaintext_value.clone(),
            version: *version,
            existence_vrf_proof,
            existence_at_ep,
            previous_val_vrf_proof,
            previous_val_stale_at_ep,
            non_existence_before_ep,
            next_few_vrf_proofs,
            non_existence_of_next_few,
            future_marker_vrf_proofs,
            non_existence_of_future_markers,
        })
    }

    /// Gets the azks root hash at the provided epoch. Note that the root hash should exist at any epoch
    /// that the azks existed, so as long as epoch >= 0, we should be fine.
    pub async fn get_root_hash_at_epoch<H: Hasher>(
        &self,
        current_azks: &Azks,
        epoch: u64,
    ) -> Result<H::Digest, AkdError> {
        // The guard will be dropped at the end of the proof generation
        let _guard = self.cache_lock.read().await;

        Ok(current_azks
            .get_root_hash_at_epoch::<_, H>(&self.storage, epoch)
            .await?)
    }

    /// Gets the azks root hash at the current epoch.
    pub async fn get_root_hash<H: Hasher>(
        &self,
        current_azks: &Azks,
    ) -> Result<H::Digest, AkdError> {
        self.get_root_hash_at_epoch::<H>(current_azks, current_azks.get_latest_epoch())
            .await
    }
}

/// Helpers

pub(crate) fn get_marker_version(version: u64) -> u64 {
    (64 - version.leading_zeros() - 1).into()
}

#[cfg(feature = "rand")]
fn get_random_str<R: RngCore + CryptoRng>(rng: &mut R) -> String {
    let mut byte_str = [0u8; 32];
    rng.fill_bytes(&mut byte_str);
    format!("{:?}", &byte_str)
}

type KeyHistoryHelper<D> = (Vec<D>, Vec<Option<D>>);

/// Gets hashes for key history proofs
pub async fn get_key_history_hashes<S: Storage + Sync + Send, H: Hasher, V: VRFKeyStorage>(
    akd_dir: &Directory<S, V>,
    history_proof: &HistoryProof<H>,
) -> Result<KeyHistoryHelper<H::Digest>, AkdError> {
    let mut epoch_hash_map: HashMap<u64, H::Digest> = HashMap::new();

    let mut root_hashes = Vec::<H::Digest>::new();
    let mut previous_root_hashes = Vec::<Option<H::Digest>>::new();
    let current_azks = akd_dir.retrieve_current_azks().await?;
    for proof in &history_proof.proofs {
        let hash = akd_dir
            .get_root_hash_at_epoch::<H>(&current_azks, proof.epoch)
            .await?;
        epoch_hash_map.insert(proof.epoch, hash);
        root_hashes.push(hash);
    }

    for proof in &history_proof.proofs {
        let epoch_in_question = proof.epoch - 1;
        if epoch_in_question == 0 {
            // edge condition
            previous_root_hashes.push(None);
        } else if let Some(hash) = epoch_hash_map.get(&epoch_in_question) {
            // cache hit
            previous_root_hashes.push(Some(*hash));
        } else {
            // cache miss, fetch it
            let hash = akd_dir
                .get_root_hash_at_epoch::<H>(&current_azks, proof.epoch - 1)
                .await?;
            previous_root_hashes.push(Some(hash));
        }
    }

    Ok((root_hashes, previous_root_hashes))
}

#[cfg(test)]
mod tests {
    use super::*;
    use crate::{
        auditor::audit_verify,
        client::{key_history_verify, lookup_verify},
        ecvrf::HardCodedAkdVRF,
        storage::memory::AsyncInMemoryDatabase,
    };
    use winter_crypto::{hashers::Blake3_256, Digest};
    use winter_math::fields::f128::BaseElement;
    type Blake3 = Blake3_256<BaseElement>;

    #[tokio::test]
    async fn test_empty_tree_root_hash() -> Result<(), AkdError> {
        crate::test_utils::init_logger(log::Level::Info);

        let db = AsyncInMemoryDatabase::new();
        let vrf = HardCodedAkdVRF {};
        let akd = Directory::<_, _>::new::<Blake3_256<BaseElement>>(&db, &vrf, false).await?;

        let current_azks = akd.retrieve_current_azks().await?;
        let hash = akd
            .get_root_hash::<Blake3_256<BaseElement>>(&current_azks)
            .await?;

        // Ensuring that the root hash of an empty tree is equal to the following constant
        assert_eq!(
            "2d3adedff11b61f14c886e35afa036736dcd87a74d27b5c1510225d0f592e213",
            hex::encode(hash.as_bytes())
        );
        Ok(())
    }

    #[tokio::test]
    async fn test_simple_publish() -> Result<(), AkdError> {
        crate::test_utils::init_logger(log::Level::Info);

        let db = AsyncInMemoryDatabase::new();
        let vrf = HardCodedAkdVRF {};
        let akd = Directory::<_, _>::new::<Blake3>(&db, &vrf, false).await?;

        akd.publish::<Blake3>(
            vec![(AkdLabel("hello".to_string()), AkdValue("world".to_string()))],
            false,
        )
        .await?;
        Ok(())
    }

    #[tokio::test]
    async fn test_simple_lookup() -> Result<(), AkdError> {
        crate::test_utils::init_logger(log::Level::Info);

        let db = AsyncInMemoryDatabase::new();
        let vrf = HardCodedAkdVRF {};
        let akd = Directory::<_, _>::new::<Blake3>(&db, &vrf, false).await?;

        akd.publish::<Blake3>(
            vec![
                (AkdLabel("hello".to_string()), AkdValue("world".to_string())),
                (
                    AkdLabel("hello2".to_string()),
                    AkdValue("world2".to_string()),
                ),
            ],
            false,
        )
        .await?;

        let lookup_proof = akd.lookup(AkdLabel("hello".to_string())).await?;
        let current_azks = akd.retrieve_current_azks().await?;
        let root_hash = akd.get_root_hash::<Blake3>(&current_azks).await?;
        let vrf_pk = akd.get_public_key().await?;
        lookup_verify::<Blake3_256<BaseElement>>(
            &vrf_pk,
            root_hash,
            AkdLabel("hello".to_string()),
            lookup_proof,
        )?;
        Ok(())
    }

    #[tokio::test]
    async fn test_simple_key_history() -> Result<(), AkdError> {
        crate::test_utils::init_logger(log::Level::Info);

        let db = AsyncInMemoryDatabase::new();
        let vrf = HardCodedAkdVRF {};
        let akd = Directory::<_, _>::new::<Blake3>(&db, &vrf, false).await?;

        akd.publish::<Blake3>(
            vec![
                (AkdLabel("hello".to_string()), AkdValue("world".to_string())),
                (
                    AkdLabel("hello2".to_string()),
                    AkdValue("world2".to_string()),
                ),
            ],
            false,
        )
        .await?;

        akd.publish::<Blake3>(
            vec![
                (AkdLabel("hello".to_string()), AkdValue("world".to_string())),
                (
                    AkdLabel("hello2".to_string()),
                    AkdValue("world2".to_string()),
                ),
            ],
            false,
        )
        .await?;

        akd.publish::<Blake3>(
            vec![
                (
                    AkdLabel("hello".to_string()),
                    AkdValue("world3".to_string()),
                ),
                (
                    AkdLabel("hello2".to_string()),
                    AkdValue("world4".to_string()),
                ),
            ],
            false,
        )
        .await?;

        akd.publish::<Blake3>(
            vec![
                (
                    AkdLabel("hello3".to_string()),
                    AkdValue("world".to_string()),
                ),
                (
                    AkdLabel("hello4".to_string()),
                    AkdValue("world2".to_string()),
                ),
            ],
            false,
        )
        .await?;

        akd.publish::<Blake3>(
            vec![(
                AkdLabel("hello".to_string()),
                AkdValue("world_updated".to_string()),
            )],
            false,
        )
        .await?;

        akd.publish::<Blake3>(
            vec![
                (
                    AkdLabel("hello3".to_string()),
                    AkdValue("world6".to_string()),
                ),
                (
                    AkdLabel("hello4".to_string()),
                    AkdValue("world12".to_string()),
                ),
            ],
            false,
        )
        .await?;

        let history_proof = akd.key_history(&AkdLabel("hello".to_string())).await?;
        let (root_hashes, previous_root_hashes) =
            get_key_history_hashes(&akd, &history_proof).await?;
        let vrf_pk = akd.get_public_key().await?;
        key_history_verify::<Blake3>(
            &vrf_pk,
            root_hashes,
            previous_root_hashes,
            AkdLabel("hello".to_string()),
            history_proof,
        )?;

        let history_proof = akd.key_history(&AkdLabel("hello2".to_string())).await?;
        let (root_hashes, previous_root_hashes) =
            get_key_history_hashes(&akd, &history_proof).await?;
        key_history_verify::<Blake3>(
            &vrf_pk,
            root_hashes,
            previous_root_hashes,
            AkdLabel("hello2".to_string()),
            history_proof,
        )?;

        let history_proof = akd.key_history(&AkdLabel("hello3".to_string())).await?;
        let (root_hashes, previous_root_hashes) =
            get_key_history_hashes(&akd, &history_proof).await?;
        key_history_verify::<Blake3>(
            &vrf_pk,
            root_hashes,
            previous_root_hashes,
            AkdLabel("hello3".to_string()),
            history_proof,
        )?;

        let history_proof = akd.key_history(&AkdLabel("hello4".to_string())).await?;
        let (root_hashes, previous_root_hashes) =
            get_key_history_hashes(&akd, &history_proof).await?;
        key_history_verify::<Blake3>(
            &vrf_pk,
            root_hashes,
            previous_root_hashes,
            AkdLabel("hello4".to_string()),
            history_proof,
        )?;

        Ok(())
    }

    #[allow(unused)]
    #[tokio::test]
    async fn test_simple_audit() -> Result<(), AkdError> {
        crate::test_utils::init_logger(log::Level::Info);

        let db = AsyncInMemoryDatabase::new();
        let vrf = HardCodedAkdVRF {};
        let mut akd = Directory::<_, _>::new::<Blake3>(&db, &vrf, false).await?;

        akd.publish::<Blake3>(
            vec![
                (AkdLabel("hello".to_string()), AkdValue("world".to_string())),
                (
                    AkdLabel("hello2".to_string()),
                    AkdValue("world2".to_string()),
                ),
            ],
            false,
        )
        .await?;

        akd.publish::<Blake3>(
            vec![
                (AkdLabel("hello".to_string()), AkdValue("world".to_string())),
                (
                    AkdLabel("hello2".to_string()),
                    AkdValue("world2".to_string()),
                ),
            ],
            false,
        )
        .await?;

        akd.publish::<Blake3>(
            vec![
                (
                    AkdLabel("hello".to_string()),
                    AkdValue("world3".to_string()),
                ),
                (
                    AkdLabel("hello2".to_string()),
                    AkdValue("world4".to_string()),
                ),
            ],
            false,
        )
        .await?;

        akd.publish::<Blake3>(
            vec![
                (
                    AkdLabel("hello3".to_string()),
                    AkdValue("world".to_string()),
                ),
                (
                    AkdLabel("hello4".to_string()),
                    AkdValue("world2".to_string()),
                ),
            ],
            false,
        )
        .await?;

        akd.publish::<Blake3>(
            vec![(
                AkdLabel("hello".to_string()),
                AkdValue("world_updated".to_string()),
            )],
            false,
        )
        .await?;

        akd.publish::<Blake3>(
            vec![
                (
                    AkdLabel("hello3".to_string()),
                    AkdValue("world6".to_string()),
                ),
                (
                    AkdLabel("hello4".to_string()),
                    AkdValue("world12".to_string()),
                ),
            ],
            false,
        )
        .await?;

        let current_azks = akd.retrieve_current_azks().await?;

        let audit_proof_1 = akd.audit(1, 2).await?;
        audit_verify::<Blake3>(
            akd.get_root_hash_at_epoch::<Blake3>(&current_azks, 1)
                .await?,
            akd.get_root_hash_at_epoch::<Blake3>(&current_azks, 2)
                .await?,
            audit_proof_1,
        )
        .await?;

        let audit_proof_2 = akd.audit(1, 3).await?;
        audit_verify::<Blake3>(
            akd.get_root_hash_at_epoch::<Blake3>(&current_azks, 1)
                .await?,
            akd.get_root_hash_at_epoch::<Blake3>(&current_azks, 3)
                .await?,
            audit_proof_2,
        )
        .await?;

        let audit_proof_3 = akd.audit(1, 4).await?;
        audit_verify::<Blake3>(
            akd.get_root_hash_at_epoch::<Blake3>(&current_azks, 1)
                .await?,
            akd.get_root_hash_at_epoch::<Blake3>(&current_azks, 4)
                .await?,
            audit_proof_3,
        )
        .await?;

        let audit_proof_4 = akd.audit(1, 5).await?;
        audit_verify::<Blake3>(
            akd.get_root_hash_at_epoch::<Blake3>(&current_azks, 1)
                .await?,
            akd.get_root_hash_at_epoch::<Blake3>(&current_azks, 5)
                .await?,
            audit_proof_4,
        )
        .await?;

        let audit_proof_5 = akd.audit(2, 3).await?;
        audit_verify::<Blake3>(
            akd.get_root_hash_at_epoch::<Blake3>(&current_azks, 2)
                .await?,
            akd.get_root_hash_at_epoch::<Blake3>(&current_azks, 3)
                .await?,
            audit_proof_5,
        )
        .await?;

        let audit_proof_6 = akd.audit(2, 4).await?;
        audit_verify::<Blake3>(
            akd.get_root_hash_at_epoch::<Blake3>(&current_azks, 2)
                .await?,
            akd.get_root_hash_at_epoch::<Blake3>(&current_azks, 4)
                .await?,
            audit_proof_6,
        )
        .await?;

        let invalid_audit = akd.audit::<Blake3>(3, 3).await;
        assert!(matches!(invalid_audit, Err(_)));

        let invalid_audit = akd.audit::<Blake3>(3, 2).await;
        assert!(matches!(invalid_audit, Err(_)));

        let invalid_audit = akd.audit::<Blake3>(6, 7).await;
        assert!(matches!(invalid_audit, Err(_)));

        Ok(())
    }

    #[tokio::test]
    async fn test_read_during_publish() -> Result<(), AkdError> {
        crate::test_utils::init_logger(log::Level::Info);

        let db = AsyncInMemoryDatabase::new();
        let vrf = HardCodedAkdVRF {};
        let akd = Directory::<_, _>::new::<Blake3>(&db, &vrf, false).await?;

        // Publish twice
        akd.publish::<Blake3>(
            vec![
                (AkdLabel("hello".to_string()), AkdValue("world".to_string())),
                (
                    AkdLabel("hello2".to_string()),
                    AkdValue("world2".to_string()),
                ),
            ],
            false,
        )
        .await?;

        akd.publish::<Blake3>(
            vec![
                (
                    AkdLabel("hello".to_string()),
                    AkdValue("world_2".to_string()),
                ),
                (
                    AkdLabel("hello2".to_string()),
                    AkdValue("world2_2".to_string()),
                ),
            ],
            false,
        )
        .await?;

        // Make the current azks a "checkpoint" to reset to later
        let checkpoint_azks = akd.retrieve_current_azks().await.unwrap();

        // Publish for the third time
        akd.publish::<Blake3>(
            vec![
                (
                    AkdLabel("hello".to_string()),
                    AkdValue("world_3".to_string()),
                ),
                (
                    AkdLabel("hello2".to_string()),
                    AkdValue("world2_3".to_string()),
                ),
            ],
            false,
        )
        .await?;

        // Reset the azks record back to previous epoch, to emulate an akd reader
        // communicating with storage that is in the middle of a publish operation
        db.set(DbRecord::Azks(checkpoint_azks))
            .await
            .expect("Error resetting directory to previous epoch");
        let current_azks = akd.retrieve_current_azks().await?;
        let root_hash = akd.get_root_hash::<Blake3>(&current_azks).await?;

        // History proof should not contain the third epoch's update but still verify
        let history_proof = akd
            .key_history::<Blake3>(&AkdLabel("hello".to_string()))
            .await?;
        let (root_hashes, previous_root_hashes) =
            get_key_history_hashes(&akd, &history_proof).await?;
        assert_eq!(2, root_hashes.len());
        let vrf_pk = akd.get_public_key().await?;
        key_history_verify::<Blake3>(
            &vrf_pk,
            root_hashes,
            previous_root_hashes,
            AkdLabel("hello".to_string()),
            history_proof,
        )?;

        // Lookup proof should contain the checkpoint epoch's value and still verify
        let lookup_proof = akd.lookup::<Blake3>(AkdLabel("hello".to_string())).await?;
        assert_eq!(
            AkdValue("world_2".to_string()),
            lookup_proof.plaintext_value
        );
        lookup_verify::<Blake3>(
            &vrf_pk,
            root_hash,
            AkdLabel("hello".to_string()),
            lookup_proof,
        )?;

        // Audit proof should only work up until checkpoint's epoch
        let audit_proof = akd.audit(1, 2).await?;
        audit_verify::<Blake3>(
            akd.get_root_hash_at_epoch::<Blake3>(&current_azks, 1)
                .await?,
            akd.get_root_hash_at_epoch::<Blake3>(&current_azks, 2)
                .await?,
            audit_proof,
        )
        .await?;

        let invalid_audit = akd.audit::<Blake3>(2, 3).await;
        assert!(matches!(invalid_audit, Err(_)));

        Ok(())
    }

    #[tokio::test]
    async fn test_directory_read_only_mode() -> Result<(), AkdError> {
        crate::test_utils::init_logger(log::Level::Info);

        let db = AsyncInMemoryDatabase::new();
        let vrf = HardCodedAkdVRF {};
        // There is no AZKS object in the storage layer, directory construction should fail
        let akd = Directory::<_, _>::new::<Blake3>(&db, &vrf, true).await;
        assert!(matches!(akd, Err(_)));

        // now create the AZKS
        let akd = Directory::<_, _>::new::<Blake3>(&db, &vrf, false).await;
        assert!(matches!(akd, Ok(_)));

        // create another read-only dir now that the AZKS exists in the storage layer, and try to publish which should fail
        let akd = Directory::<_, _>::new::<Blake3>(&db, &vrf, true).await?;
        assert!(matches!(akd.publish::<Blake3>(vec![], true).await, Err(_)));

        Ok(())
    }

    #[tokio::test]
    async fn test_directory_polling_azks_change() -> Result<(), AkdError> {
        crate::test_utils::init_logger(log::Level::Info);

        let db = AsyncInMemoryDatabase::new();
        let vrf = HardCodedAkdVRF {};
        // writer will write the AZKS record
        let writer = Directory::<_, _>::new::<Blake3>(&db, &vrf, false).await?;

        writer
            .publish::<Blake3>(
                vec![
                    (AkdLabel("hello".to_string()), AkdValue("world".to_string())),
                    (
                        AkdLabel("hello2".to_string()),
                        AkdValue("world2".to_string()),
                    ),
                ],
                false,
            )
            .await?;

        // reader will not write the AZKS but will be "polling" for AZKS changes
        let reader = Directory::<_, _>::new::<Blake3>(&db, &vrf, true).await?;

        // start the poller
        let (tx, mut rx) = tokio::sync::mpsc::channel(10);
        let reader_clone = reader.clone();
        let _join_handle = tokio::task::spawn(async move {
            reader_clone
                .poll_for_azks_changes(tokio::time::Duration::from_millis(100), Some(tx))
                .await
        });

        // verify a lookup proof, which will populate the cache
        async_poll_helper_proof(&reader, AkdValue("world".to_string())).await?;

        // publish epoch 2
        writer
            .publish::<Blake3>(
                vec![
                    (
                        AkdLabel("hello".to_string()),
                        AkdValue("world_2".to_string()),
                    ),
                    (
                        AkdLabel("hello2".to_string()),
                        AkdValue("world2_2".to_string()),
                    ),
                ],
                false,
            )
            .await?;

        // assert that the change is picked up in a reasonable time-frame and the cache is flushed
        let notification =
            tokio::time::timeout(tokio::time::Duration::from_secs(10), rx.recv()).await;
        assert!(matches!(notification, Ok(Some(()))));

        async_poll_helper_proof(&reader, AkdValue("world_2".to_string())).await?;

        Ok(())
    }

    /*
    =========== Test Helpers ===========
    */

    async fn async_poll_helper_proof<T: Storage + Sync + Send, V: VRFKeyStorage>(
        reader: &Directory<T, V>,
        value: AkdValue,
    ) -> Result<(), AkdError> {
        // reader should read "hello" and this will populate the "cache" a log
        let lookup_proof = reader.lookup(AkdLabel("hello".to_string())).await?;
        assert_eq!(value, lookup_proof.plaintext_value);
        let current_azks = reader.retrieve_current_azks().await?;
        let root_hash = reader.get_root_hash::<Blake3>(&current_azks).await?;
        let pk = reader.get_public_key().await?;
        lookup_verify::<Blake3>(&pk, root_hash, AkdLabel("hello".to_string()), lookup_proof)?;
        Ok(())
    }
}<|MERGE_RESOLUTION|>--- conflicted
+++ resolved
@@ -354,20 +354,10 @@
             .get_user_state(&uname, ValueStateRetrievalFlag::LeqEpoch(epoch))
             .await
         {
-<<<<<<< HEAD
             Err(_) => Err(AkdError::Storage(StorageError::NotFound(format!(
                 "User {} at epoch {}",
-                uname.0, current_epoch
+                uname.0, epoch
             )))),
-=======
-            Err(_) => {
-                // Need to throw an error
-                Err(AkdError::Directory(DirectoryError::NonExistentUser(
-                    uname.clone().0,
-                    epoch,
-                )))
-            }
->>>>>>> 01e3e00b
             Ok(latest_st) => {
                 // Need to account for the case where the latest state is
                 // added but the database is in the middle of an update
