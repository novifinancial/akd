--- conflicted
+++ resolved
@@ -24,12 +24,7 @@
 
 use std::collections::HashMap;
 use std::marker::{Send, Sync};
-<<<<<<< HEAD
 use std::sync::Arc;
-use winter_crypto::Digest;
-=======
-
->>>>>>> d38f5e22
 use winter_crypto::Hasher;
 
 /// Root hash of the tree and its associated epoch
@@ -51,42 +46,26 @@
 }
 
 /// The representation of a auditable key directory
-<<<<<<< HEAD
-pub struct Directory<S> {
+#[derive(Clone)]
+pub struct Directory<S, V> {
     storage: S,
+    vrf: V,
     read_only: bool,
     /// The cache lock guarantees that the cache is not
     /// flushed mid-proof generation. We allow multiple proof generations
     /// to occur (RwLock.read() operations can have multiple) but we want
     /// to make sure no generations are underway when a cache flush occurs
     /// (in this case we do utilize the write() lock which can only occur 1
-    /// at a time).
+    /// at a time and gates further read() locks being acquired during write()).
     cache_lock: Arc<tokio::sync::RwLock<()>>,
-}
-
-impl<S: Storage + Sync + Send> Clone for Directory<S> {
-    fn clone(&self) -> Self {
-        Self {
-            storage: self.storage.clone(),
-            read_only: self.read_only,
-            cache_lock: self.cache_lock.clone(),
-        }
-    }
-=======
-#[derive(Clone)]
-pub struct Directory<S, V> {
-    storage: S,
-    vrf: V,
->>>>>>> d38f5e22
 }
 
 impl<S: Storage + Sync + Send, V: AkdVRF> Directory<S, V> {
     /// Creates a new (stateless) instance of a auditable key directory.
     /// Takes as input a pointer to the storage being used for this instance.
     /// The state is stored in the storage.
-<<<<<<< HEAD
-    pub async fn new<H: Hasher>(storage: &S, read_only: bool) -> Result<Self, AkdError> {
-        let azks = Directory::get_azks_from_storage(storage, false).await;
+    pub async fn new<H: Hasher>(storage: &S, vrf: &V, read_only: bool) -> Result<Self, AkdError> {
+        let azks = Directory::<S, V>::get_azks_from_storage(storage, false).await;
 
         if read_only && azks.is_err() {
             return Err(AkdError::Directory(DirectoryError::Storage(
@@ -95,13 +74,6 @@
                 ),
             )));
         } else if azks.is_err() {
-=======
-    pub async fn new<H: Hasher>(storage: &S, vrf: &V) -> Result<Self, AkdError> {
-        if Directory::<S, V>::get_azks_from_storage(storage)
-            .await
-            .is_err()
-        {
->>>>>>> d38f5e22
             // generate a new azks if one is not found
             let azks = Azks::new::<_, H>(storage).await?;
             // store it
@@ -110,12 +82,9 @@
 
         Ok(Directory {
             storage: storage.clone(),
-<<<<<<< HEAD
             read_only,
             cache_lock: Arc::new(tokio::sync::RwLock::new(())),
-=======
             vrf: vrf.clone(),
->>>>>>> d38f5e22
         })
     }
 
@@ -351,13 +320,13 @@
     ) -> Result<(), AkdError> {
         // Retrieve the same AZKS that all the other calls see (i.e. the version that could be cached
         // at this point). We'll compare this via an uncached call when a change is notified
-        let mut last = Directory::get_azks_from_storage(&self.storage, false).await?;
+        let mut last = Directory::<S, V>::get_azks_from_storage(&self.storage, false).await?;
 
         loop {
             // loop forever polling for changes
             tokio::time::sleep(period).await;
 
-            let latest = Directory::get_azks_from_storage(&self.storage, true).await?;
+            let latest = Directory::<S, V>::get_azks_from_storage(&self.storage, true).await?;
             if latest.latest_epoch > last.latest_epoch {
                 {
                     // acquire a singleton lock prior to flushing the cache to assert that no
@@ -367,7 +336,7 @@
                     self.storage.flush_cache().await;
                     // re-fetch the azks to load it into cache so when we release the cache lock
                     // others will see the new AZKS loaded up and ready
-                    last = Directory::get_azks_from_storage(&self.storage, false).await?;
+                    last = Directory::<S, V>::get_azks_from_storage(&self.storage, false).await?;
 
                     // notify change occurred
                     if let Some(channel) = &change_detected {
@@ -414,11 +383,7 @@
 
     /// Retrieves the current azks
     pub async fn retrieve_current_azks(&self) -> Result<Azks, crate::errors::AkdError> {
-<<<<<<< HEAD
-        Directory::get_azks_from_storage(&self.storage, false).await
-=======
-        Directory::<S, V>::get_azks_from_storage(&self.storage).await
->>>>>>> d38f5e22
+        Directory::<S, V>::get_azks_from_storage(&self.storage, false).await
     }
 
     async fn get_azks_from_storage(
@@ -715,12 +680,8 @@
     #[tokio::test]
     async fn test_empty_tree_root_hash() -> Result<(), AkdError> {
         let db = AsyncInMemoryDatabase::new();
-<<<<<<< HEAD
-        let akd = Directory::<_>::new::<Blake3>(&db, false).await?;
-=======
         let vrf = HardCodedAkdVRF {};
-        let akd = Directory::<_, _>::new::<Blake3>(&db, &vrf).await?;
->>>>>>> d38f5e22
+        let akd = Directory::<_, _>::new::<Blake3>(&db, &vrf, false).await?;
 
         let current_azks = akd.retrieve_current_azks().await?;
         let hash = akd.get_root_hash::<Blake3>(&current_azks).await?;
@@ -736,12 +697,8 @@
     #[tokio::test]
     async fn test_simple_publish() -> Result<(), AkdError> {
         let db = AsyncInMemoryDatabase::new();
-<<<<<<< HEAD
-        let mut akd = Directory::<_>::new::<Blake3>(&db, false).await?;
-=======
         let vrf = HardCodedAkdVRF {};
-        let mut akd = Directory::<_, _>::new::<Blake3>(&db, &vrf).await?;
->>>>>>> d38f5e22
+        let mut akd = Directory::<_, _>::new::<Blake3>(&db, &vrf, false).await?;
 
         akd.publish::<Blake3>(
             vec![(AkdLabel("hello".to_string()), AkdValue("world".to_string()))],
@@ -754,12 +711,8 @@
     #[tokio::test]
     async fn test_simple_lookup() -> Result<(), AkdError> {
         let db = AsyncInMemoryDatabase::new();
-<<<<<<< HEAD
-        let mut akd = Directory::<_>::new::<Blake3>(&db, false).await?;
-=======
         let vrf = HardCodedAkdVRF {};
-        let mut akd = Directory::<_, _>::new::<Blake3>(&db, &vrf).await?;
->>>>>>> d38f5e22
+        let mut akd = Directory::<_, _>::new::<Blake3>(&db, &vrf, false).await?;
 
         akd.publish::<Blake3>(
             vec![
@@ -776,106 +729,10 @@
         let lookup_proof = akd.lookup(AkdLabel("hello".to_string())).await?;
         let current_azks = akd.retrieve_current_azks().await?;
         let root_hash = akd.get_root_hash::<Blake3>(&current_azks).await?;
-<<<<<<< HEAD
-        lookup_verify::<Blake3>(root_hash, AkdLabel("hello".to_string()), lookup_proof)?;
-        Ok(())
-    }
-
-    #[tokio::test]
-    async fn test_simple_key_history() -> Result<(), AkdError> {
-        let db = AsyncInMemoryDatabase::new();
-        let mut akd = Directory::<_>::new::<Blake3>(&db, false).await?;
-
-        akd.publish::<Blake3>(
-            vec![
-                (AkdLabel("hello".to_string()), AkdValue("world".to_string())),
-                (
-                    AkdLabel("hello2".to_string()),
-                    AkdValue("world2".to_string()),
-                ),
-            ],
-            false,
-        )
-        .await?;
-
-        akd.publish::<Blake3>(
-            vec![
-                (AkdLabel("hello".to_string()), AkdValue("world".to_string())),
-                (
-                    AkdLabel("hello2".to_string()),
-                    AkdValue("world2".to_string()),
-                ),
-            ],
-            false,
-        )
-        .await?;
-
-        akd.publish::<Blake3>(
-            vec![
-                (
-                    AkdLabel("hello".to_string()),
-                    AkdValue("world3".to_string()),
-                ),
-                (
-                    AkdLabel("hello2".to_string()),
-                    AkdValue("world4".to_string()),
-                ),
-            ],
-            false,
-        )
-        .await?;
-
-        akd.publish::<Blake3>(
-            vec![
-                (
-                    AkdLabel("hello3".to_string()),
-                    AkdValue("world".to_string()),
-                ),
-                (
-                    AkdLabel("hello4".to_string()),
-                    AkdValue("world2".to_string()),
-                ),
-            ],
-            false,
-        )
-        .await?;
-
-        akd.publish::<Blake3>(
-            vec![(
-                AkdLabel("hello".to_string()),
-                AkdValue("world_updated".to_string()),
-            )],
-            false,
-        )
-        .await?;
-
-        akd.publish::<Blake3>(
-            vec![
-                (
-                    AkdLabel("hello3".to_string()),
-                    AkdValue("world6".to_string()),
-                ),
-                (
-                    AkdLabel("hello4".to_string()),
-                    AkdValue("world12".to_string()),
-                ),
-            ],
-            false,
-        )
-        .await?;
-
-        let history_proof = akd.key_history(&AkdLabel("hello".to_string())).await?;
-        let (root_hashes, previous_root_hashes) =
-            get_key_history_hashes(&akd, &history_proof).await?;
-        key_history_verify::<Blake3>(
-            root_hashes,
-            previous_root_hashes,
-=======
         let vrf_pk = akd.get_public_key()?;
         lookup_verify::<Blake3_256<BaseElement>, HardCodedClientVRF>(
-            vrf_pk.clone(),
+            vrf_pk,
             root_hash,
->>>>>>> d38f5e22
             AkdLabel("hello".to_string()),
             lookup_proof,
         )?;
@@ -1018,12 +875,8 @@
     #[tokio::test]
     async fn test_simple_audit() -> Result<(), AkdError> {
         let db = AsyncInMemoryDatabase::new();
-<<<<<<< HEAD
-        let mut akd = Directory::<_>::new::<Blake3>(&db, false).await?;
-=======
         let vrf = HardCodedAkdVRF {};
-        let mut akd = Directory::<_, _>::new::<Blake3>(&db, &vrf).await?;
->>>>>>> d38f5e22
+        let mut akd = Directory::<_, _>::new::<Blake3>(&db, &vrf, false).await?;
 
         akd.publish::<Blake3>(
             vec![
@@ -1180,12 +1033,8 @@
     #[tokio::test]
     async fn test_read_during_publish() -> Result<(), AkdError> {
         let db = AsyncInMemoryDatabase::new();
-<<<<<<< HEAD
-        let mut akd = Directory::<_>::new::<Blake3>(&db, false).await?;
-=======
         let vrf = HardCodedAkdVRF {};
-        let mut akd = Directory::<_, _>::new::<Blake3>(&db, &vrf).await?;
->>>>>>> d38f5e22
+        let mut akd = Directory::<_, _>::new::<Blake3>(&db, &vrf, false).await?;
 
         // Publish twice
         akd.publish::<Blake3>(
@@ -1292,16 +1141,17 @@
     #[tokio::test]
     async fn test_directory_read_only_mode() -> Result<(), AkdError> {
         let db = AsyncInMemoryDatabase::new();
+        let vrf = HardCodedAkdVRF {};
         // There is no AZKS object in the storage layer, directory construction should fail
-        let akd = Directory::<_>::new::<Blake3>(&db, true).await;
+        let akd = Directory::<_, _>::new::<Blake3>(&db, &vrf, true).await;
         assert!(matches!(akd, Err(_)));
 
         // now create the AZKS
-        let akd = Directory::<_>::new::<Blake3>(&db, false).await;
+        let akd = Directory::<_, _>::new::<Blake3>(&db, &vrf, false).await;
         assert!(matches!(akd, Ok(_)));
 
         // create another read-only dir now that the AZKS exists in the storage layer, and try to publish which should fail
-        let mut akd = Directory::<_>::new::<Blake3>(&db, true).await?;
+        let mut akd = Directory::<_, _>::new::<Blake3>(&db, &vrf, true).await?;
         assert!(matches!(akd.publish::<Blake3>(vec![], true).await, Err(_)));
 
         Ok(())
@@ -1310,9 +1160,9 @@
     #[tokio::test]
     async fn test_directory_polling_azks_change() -> Result<(), AkdError> {
         let db = AsyncInMemoryDatabase::new();
-
+        let vrf = HardCodedAkdVRF {};
         // writer will write the AZKS record
-        let mut writer = Directory::<_>::new::<Blake3>(&db, false).await?;
+        let mut writer = Directory::<_, _>::new::<Blake3>(&db, &vrf, false).await?;
 
         writer
             .publish::<Blake3>(
@@ -1328,7 +1178,7 @@
             .await?;
 
         // reader will not write the AZKS but will be "polling" for AZKS changes
-        let reader = Directory::<_>::new::<Blake3>(&db, true).await?;
+        let reader = Directory::<_, _>::new::<Blake3>(&db, &vrf, true).await?;
 
         // start the poller
         let (tx, mut rx) = tokio::sync::mpsc::channel(10);
@@ -1340,7 +1190,7 @@
         });
 
         // verify a lookup proof, which will populate the cache
-        async_poll_helper_proof(&reader, AkdValue("world".to_string())).await?;
+        async_poll_helper_proof(&vrf, &reader, AkdValue("world".to_string())).await?;
 
         // publish epoch 2
         writer
@@ -1364,7 +1214,7 @@
             tokio::time::timeout(tokio::time::Duration::from_secs(10), rx.recv()).await;
         assert!(matches!(notification, Ok(Some(()))));
 
-        async_poll_helper_proof(&reader, AkdValue("world_2".to_string())).await?;
+        async_poll_helper_proof(&vrf, &reader, AkdValue("world_2".to_string())).await?;
 
         Ok(())
     }
@@ -1373,8 +1223,9 @@
     =========== Test Helpers ===========
     */
 
-    async fn async_poll_helper_proof<T: Storage + Sync + Send>(
-        reader: &Directory<T>,
+    async fn async_poll_helper_proof<T: Storage + Sync + Send, V: AkdVRF>(
+        vrf: &V,
+        reader: &Directory<T, V>,
         value: AkdValue,
     ) -> Result<(), AkdError> {
         // reader should read "hello" and this will populate the "cache" a log
@@ -1382,7 +1233,8 @@
         assert_eq!(value, lookup_proof.plaintext_value);
         let current_azks = reader.retrieve_current_azks().await?;
         let root_hash = reader.get_root_hash::<Blake3>(&current_azks).await?;
-        lookup_verify::<Blake3>(root_hash, AkdLabel("hello".to_string()), lookup_proof)?;
+        let pk = vrf.get_public_key()?;
+        lookup_verify::<Blake3, V>(pk, root_hash, AkdLabel("hello".to_string()), lookup_proof)?;
         Ok(())
     }
 }