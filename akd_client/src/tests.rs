// Copyright (c) Facebook, Inc. and its affiliates.
//
// This source code is licensed under both the MIT license found in the
// LICENSE-MIT file in the root directory of this source tree and the Apache
// License, Version 2.0 found in the LICENSE-APACHE file in the root directory
// of this source tree.

//! This crate contains the tests for the client library which make sure that the
//! base AKD library and this "lean" client result in the same outputs

#[cfg(feature = "nostd")]
use crate::alloc::string::ToString;

use akd::primitives::akd_vrf::HardCodedAkdVRF;
use akd::primitives::client_vrf::ClientVRF;
use akd::primitives::client_vrf::HardCodedClientVRF;

#[cfg(feature = "nostd")]
use alloc::format;
#[cfg(feature = "nostd")]
use alloc::vec;
#[cfg(feature = "nostd")]
use alloc::vec::Vec;

use akd::errors::AkdError;
use akd::storage::types::{AkdLabel, AkdValue};

use crate::hash::DIGEST_BYTES;
use winter_math::fields::f128::BaseElement;
use winter_utils::Serializable;

// Feature specific test imports
#[cfg(feature = "blake3")]
use winter_crypto::hashers::Blake3_256;
#[cfg(feature = "blake3")]
type Hash = Blake3_256<BaseElement>;
#[cfg(feature = "sha3_256")]
use winter_crypto::hashers::Sha3_256;
#[cfg(feature = "sha3_256")]
type Hash = Sha3_256<BaseElement>;

type InMemoryDb = akd::storage::memory::AsyncInMemoryDatabase;
type Directory = akd::directory::Directory<InMemoryDb, HardCodedAkdVRF>;

// ===================================
// Test helpers
// ===================================

fn to_digest<H>(hash: H::Digest) -> crate::types::Digest
where
    H: winter_crypto::Hasher,
{
    let digest = hash.to_bytes();
    if digest.len() == DIGEST_BYTES {
        // OK
        let ptr = digest.as_ptr() as *const [u8; DIGEST_BYTES];
        unsafe { *ptr }
    } else {
        panic!("Hash digest is not {} bytes", DIGEST_BYTES);
    }
}

fn convert_label(proof: akd::node_state::NodeLabel) -> crate::types::NodeLabel {
    crate::types::NodeLabel {
        len: proof.len,
        val: proof.val,
    }
}

fn convert_node<H>(node: akd::node_state::Node<H>) -> crate::types::Node
where
    H: winter_crypto::Hasher,
{
    crate::types::Node {
        label: convert_label(node.label),
        hash: to_digest::<H>(node.hash),
    }
}

fn convert_layer_proof<H>(
    parent: akd::node_state::NodeLabel,
    direction: akd::Direction,
    sibling: akd::node_state::Node<H>,
) -> crate::types::LayerProof
where
    H: winter_crypto::Hasher,
{
    crate::types::LayerProof {
        direction,
        label: convert_label(parent),
        siblings: [convert_node(sibling)],
    }
}

fn convert_membership_proof<H>(
    proof: &akd::proof_structs::MembershipProof<H>,
) -> crate::types::MembershipProof
where
    H: winter_crypto::Hasher,
{
    crate::types::MembershipProof {
        hash_val: to_digest::<H>(proof.hash_val),
        label: convert_label(proof.label),
        layer_proofs: proof
            .layer_proofs
            .iter()
            .map(|lp| convert_layer_proof(lp.label, lp.direction, lp.siblings[0]))
            .collect::<Vec<_>>(),
    }
}

fn convert_non_membership_proof<H>(
    proof: &akd::proof_structs::NonMembershipProof<H>,
) -> crate::types::NonMembershipProof
where
    H: winter_crypto::Hasher,
{
    crate::types::NonMembershipProof {
        label: convert_label(proof.label),
        longest_prefix: convert_label(proof.longest_prefix),
        longest_prefix_children: [
            convert_node::<H>(proof.longest_prefix_children[0]),
            convert_node::<H>(proof.longest_prefix_children[1]),
        ],
        longest_prefix_membership_proof: convert_membership_proof(
            &proof.longest_prefix_membership_proof,
        ),
    }
}

fn convert_lookup_proof<H>(proof: &akd::proof_structs::LookupProof<H>) -> crate::types::LookupProof
where
    H: winter_crypto::Hasher,
{
    crate::types::LookupProof {
        epoch: proof.epoch,
        version: proof.version,
        plaintext_value: proof.plaintext_value.0.as_bytes().to_vec(),
        exisitence_vrf_proof: proof.exisitence_vrf_proof.clone(),
        existence_proof: convert_membership_proof(&proof.existence_proof),
        marker_vrf_proof: proof.marker_vrf_proof.clone(),
        marker_proof: convert_membership_proof(&proof.marker_proof),
        freshness_vrf_proof: proof.freshness_vrf_proof.clone(),
        freshness_proof: convert_non_membership_proof(&proof.freshness_proof),
    }
}

// ===================================
// Test cases
// ===================================

#[tokio::test]
async fn test_simple_lookup() -> Result<(), AkdError> {
    let db = InMemoryDb::new();
<<<<<<< HEAD
    let mut akd = Directory::new::<Hash>(&db, false).await?;
=======
    let vrf = HardCodedAkdVRF {};
    let mut akd = Directory::new::<Hash>(&db, &vrf).await?;
>>>>>>> d38f5e22

    let mut updates = vec![];
    for i in 0..15 {
        updates.push((
            AkdLabel(format!("hello{}", i)),
            AkdValue(format!("hello{}", i)),
        ));
    }

    akd.publish::<Hash>(updates, true).await?;

    let target_label = AkdLabel(format!("hello{}", 10));

    // retrieve the lookup proof
    let lookup_proof = akd.lookup(target_label.clone()).await?;
    // retrieve the root hash
    let current_azks = akd.retrieve_current_azks().await?;
    let root_hash = akd.get_root_hash::<Hash>(&current_azks).await?;
    let vrf_pk = vrf.get_public_key().unwrap();
    // create the "lean" lookup proof version
    let internal_lookup_proof = convert_lookup_proof::<Hash>(&lookup_proof);

    // perform the "traditional" AKD verification
    let akd_result = akd::client::lookup_verify::<Hash, HardCodedClientVRF>(
        vrf_pk.clone(),
        root_hash,
        target_label.clone(),
        lookup_proof,
    );

    let target_label_bytes = target_label.0.as_bytes().to_vec();

    let lean_result = crate::verify::lookup_verify(
        &vrf_pk,
        to_digest::<Hash>(root_hash),
        target_label_bytes,
        internal_lookup_proof,
    )
    .map_err(|i_err| AkdError::AzksNotFound(format!("Internal: {:?}", i_err)));
    // check the two results to make sure they both verify
    assert!(matches!(akd_result, Ok(())));
    assert!(matches!(lean_result, Ok(())));

    Ok(())
}

// NOTE: There is a problem with "small" AKD trees that appears to only manifest with
// SHA3 256 hashing

// #[tokio::test]
// async fn test_simple_lookup_for_small_tree() -> Result<(), AkdError> {
//     let db = InMemoryDb::new();
//     let mut akd = Directory::new::<Hash>(&db).await?;

//     let mut updates = vec![];
//     for i in 0..1 {
//         updates.push((
//             AkdLabel(format!("hello{}", i)),
//             AkdValue(format!("hello{}", i)),
//         ));
//     }

//     akd.publish::<Hash>(updates, true).await?;

//     let target_label = AkdLabel(format!("hello{}", 0));

//     // retrieve the lookup proof
//     let lookup_proof = akd.lookup(target_label.clone()).await?;
//     // retrieve the root hash
//     let current_azks = akd.retrieve_current_azks().await?;
//     let root_hash = akd.get_root_hash::<Hash>(&current_azks).await?;

//     // create the "lean" lookup proof version
//     let internal_lookup_proof = convert_lookup_proof::<Hash>(&lookup_proof);

//     // perform the "traditional" AKD verification
//     let akd_result =
//         akd::client::lookup_verify::<Hash>(root_hash, target_label, lookup_proof);

//     let lean_result =
//         crate::verify::lookup_verify(to_digest::<Hash>(root_hash), vec![], internal_lookup_proof)
//             .map_err(|i_err| AkdError::AzksNotFound(format!("Internal: {:?}", i_err)));
//     // check the two results to make sure they both verify
//     assert!(matches!(akd_result, Ok(())));
//     assert!(matches!(lean_result, Ok(())));

//     Ok(())
// }<|MERGE_RESOLUTION|>--- conflicted
+++ resolved
@@ -152,12 +152,8 @@
 #[tokio::test]
 async fn test_simple_lookup() -> Result<(), AkdError> {
     let db = InMemoryDb::new();
-<<<<<<< HEAD
-    let mut akd = Directory::new::<Hash>(&db, false).await?;
-=======
     let vrf = HardCodedAkdVRF {};
-    let mut akd = Directory::new::<Hash>(&db, &vrf).await?;
->>>>>>> d38f5e22
+    let mut akd = Directory::new::<Hash>(&db, &vrf, false).await?;
 
     let mut updates = vec![];
     for i in 0..15 {
