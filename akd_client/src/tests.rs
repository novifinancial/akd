// Copyright (c) Facebook, Inc. and its affiliates.
//
// This source code is licensed under both the MIT license found in the
// LICENSE-MIT file in the root directory of this source tree and the Apache
// License, Version 2.0 found in the LICENSE-APACHE file in the root directory
// of this source tree.

//! This crate contains the tests for the client library which make sure that the
//! base AKD library and this "lean" client result in the same outputs

use akd::ecvrf::HardCodedAkdVRF;

#[cfg(feature = "nostd")]
use alloc::format;
#[cfg(feature = "nostd")]
use alloc::vec;
#[cfg(feature = "nostd")]
use alloc::vec::Vec;

use akd::errors::AkdError;
use akd::{AkdLabel, AkdValue};

use crate::hash::DIGEST_BYTES;
use winter_math::fields::f128::BaseElement;
use winter_utils::Serializable;

// Feature specific test imports
#[cfg(feature = "blake3")]
use winter_crypto::hashers::Blake3_256;
#[cfg(feature = "blake3")]
type Hash = Blake3_256<BaseElement>;
#[cfg(feature = "sha3_256")]
use winter_crypto::hashers::Sha3_256;
#[cfg(feature = "sha3_256")]
type Hash = Sha3_256<BaseElement>;

type InMemoryDb = akd::storage::memory::AsyncInMemoryDatabase;
type Directory = akd::Directory<InMemoryDb, HardCodedAkdVRF>;

// ===================================
// Test helpers
// ===================================

fn to_digest<H>(hash: H::Digest) -> crate::types::Digest
where
    H: winter_crypto::Hasher,
{
    let digest = hash.to_bytes();
    if digest.len() == DIGEST_BYTES {
        // OK
        let ptr = digest.as_ptr() as *const [u8; DIGEST_BYTES];
        unsafe { *ptr }
    } else {
        panic!("Hash digest is not {} bytes", DIGEST_BYTES);
    }
}

<<<<<<< HEAD
fn convert_label(proof: akd::NodeLabel) -> crate::types::NodeLabel {
=======
fn to_digest_vec<H>(hash_vec: Vec<H::Digest>) -> Vec<crate::types::Digest>
where
    H: winter_crypto::Hasher,
{
    let mut digest_vec = Vec::<crate::types::Digest>::new();
    for hash_elem in hash_vec {
        digest_vec.push(to_digest::<H>(hash_elem));
    }
    digest_vec
}

fn to_digest_vec_opt<H>(hash_vec: Vec<Option<H::Digest>>) -> Vec<Option<crate::types::Digest>>
where
    H: winter_crypto::Hasher,
{
    let mut digest_vec_opt = Vec::<Option<crate::types::Digest>>::new();
    for hash_elem in hash_vec {
        if let Some(h) = hash_elem {
            digest_vec_opt.push(Some(to_digest::<H>(h)));
        } else {
            digest_vec_opt.push(None);
        }
    }
    digest_vec_opt
}

fn convert_label(proof: akd::node_state::NodeLabel) -> crate::types::NodeLabel {
>>>>>>> 148d6cef
    crate::types::NodeLabel {
        len: proof.len,
        val: proof.val,
    }
}

fn convert_node<H>(node: akd::Node<H>) -> crate::types::Node
where
    H: winter_crypto::Hasher,
{
    crate::types::Node {
        label: convert_label(node.label),
        hash: to_digest::<H>(node.hash),
    }
}

fn convert_layer_proof<H>(
    parent: akd::NodeLabel,
    direction: akd::Direction,
    sibling: akd::Node<H>,
) -> crate::types::LayerProof
where
    H: winter_crypto::Hasher,
{
    crate::types::LayerProof {
        direction,
        label: convert_label(parent),
        siblings: [convert_node(sibling)],
    }
}

fn convert_membership_proof<H>(
    proof: &akd::proof_structs::MembershipProof<H>,
) -> crate::types::MembershipProof
where
    H: winter_crypto::Hasher,
{
    crate::types::MembershipProof {
        hash_val: to_digest::<H>(proof.hash_val),
        label: convert_label(proof.label),
        layer_proofs: proof
            .layer_proofs
            .iter()
            .map(|lp| convert_layer_proof(lp.label, lp.direction, lp.siblings[0]))
            .collect::<Vec<_>>(),
    }
}

fn convert_non_membership_proof<H>(
    proof: &akd::proof_structs::NonMembershipProof<H>,
) -> crate::types::NonMembershipProof
where
    H: winter_crypto::Hasher,
{
    crate::types::NonMembershipProof {
        label: convert_label(proof.label),
        longest_prefix: convert_label(proof.longest_prefix),
        longest_prefix_children: [
            convert_node::<H>(proof.longest_prefix_children[0]),
            convert_node::<H>(proof.longest_prefix_children[1]),
        ],
        longest_prefix_membership_proof: convert_membership_proof(
            &proof.longest_prefix_membership_proof,
        ),
    }
}

fn convert_lookup_proof<H>(proof: &akd::proof_structs::LookupProof<H>) -> crate::types::LookupProof
where
    H: winter_crypto::Hasher,
{
    crate::types::LookupProof {
        epoch: proof.epoch,
        version: proof.version,
        plaintext_value: proof.plaintext_value.to_vec(),
        exisitence_vrf_proof: proof.exisitence_vrf_proof.clone(),
        existence_proof: convert_membership_proof(&proof.existence_proof),
        marker_vrf_proof: proof.marker_vrf_proof.clone(),
        marker_proof: convert_membership_proof(&proof.marker_proof),
        freshness_vrf_proof: proof.freshness_vrf_proof.clone(),
        freshness_proof: convert_non_membership_proof(&proof.freshness_proof),
    }
}

fn convert_history_proof<H>(
    history_proof: &akd::proof_structs::HistoryProof<H>,
) -> crate::types::HistoryProof
where
    H: winter_crypto::Hasher,
{
    let mut res_update_proofs = Vec::<crate::types::UpdateProof>::new();
    for proof in &history_proof.proofs {
        let update_proof = crate::types::UpdateProof {
            epoch: proof.epoch,
            plaintext_value: proof.plaintext_value.0.as_bytes().to_vec(),
            version: proof.version,
            existence_vrf_proof: proof.existence_vrf_proof.clone(),
            existence_at_ep: convert_membership_proof(&proof.existence_at_ep),
            previous_val_vrf_proof: proof.previous_val_vrf_proof.clone(),
            previous_val_stale_at_ep: proof
                .previous_val_stale_at_ep
                .clone()
                .map(|val| convert_membership_proof(&val)),
            non_existence_before_ep: proof
                .non_existence_before_ep
                .clone()
                .map(|val| convert_non_membership_proof(&val)),
            next_few_vrf_proofs: proof.next_few_vrf_proofs.clone(),
            non_existence_of_next_few: proof
                .non_existence_of_next_few
                .iter()
                .map(|non_memb_proof| convert_non_membership_proof(&non_memb_proof))
                .collect(),
            future_marker_vrf_proofs: proof.future_marker_vrf_proofs.clone(),
            non_existence_of_future_markers: proof
                .non_existence_of_future_markers
                .iter()
                .map(|non_exist_markers| convert_non_membership_proof(&non_exist_markers))
                .collect(),
        };
        res_update_proofs.push(update_proof);
    }
    crate::types::HistoryProof {
        proofs: res_update_proofs,
    }
}

// ===================================
// Test cases
// ===================================

#[tokio::test]
async fn test_simple_lookup() -> Result<(), AkdError> {
    let db = InMemoryDb::new();
    let vrf = HardCodedAkdVRF {};
    let akd = Directory::new::<Hash>(&db, &vrf, false).await?;

    let mut updates = vec![];
    for i in 0..15 {
        updates.push((
            AkdLabel(format!("hello{}", i).as_bytes().to_vec()),
            AkdValue(format!("hello{}", i).as_bytes().to_vec()),
        ));
    }

    akd.publish::<Hash>(updates).await?;

    let target_label = AkdLabel(format!("hello{}", 10).as_bytes().to_vec());

    // retrieve the lookup proof
    let lookup_proof = akd.lookup(target_label.clone()).await?;
    // retrieve the root hash
    let current_azks = akd.retrieve_current_azks().await?;
    let root_hash = akd.get_root_hash::<Hash>(&current_azks).await?;
    let vrf_pk = akd.get_public_key().await.unwrap();
    // create the "lean" lookup proof version
    let internal_lookup_proof = convert_lookup_proof::<Hash>(&lookup_proof);

    // perform the "traditional" AKD verification
    let akd_result =
        akd::client::lookup_verify::<Hash>(&vrf_pk, root_hash, target_label.clone(), lookup_proof);

    let target_label_bytes = target_label.to_vec();

    let lean_result = crate::verify::lookup_verify(
        &vrf_pk.to_bytes(),
        to_digest::<Hash>(root_hash),
        target_label_bytes,
        internal_lookup_proof,
    )
    .map_err(|i_err| AkdError::AzksNotFound(format!("Internal: {:?}", i_err)));
    // check the two results to make sure they both verify
    assert!(matches!(akd_result, Ok(())));
    assert!(matches!(lean_result, Ok(())));

    Ok(())
}

#[tokio::test]
async fn test_history_proof_multiple_epochs() -> Result<(), AkdError> {
    let db = InMemoryDb::new();
    let vrf = HardCodedAkdVRF {};
    let akd = Directory::new::<Hash>(&db, &vrf, false).await?;
    let vrf_pk = akd.get_public_key().await.unwrap();
    let key = AkdLabel("label".to_string());
    let key_bytes = key.0.as_bytes().to_vec();
    const EPOCHS: usize = 10;

    // publishes key versions in multiple epochs
    for epoch in 1..=EPOCHS {
        let data = vec![(key.clone(), AkdValue(format!("value{}", epoch)))];
        akd.publish::<Hash>(data, true).await?;
    }

    // retrieves and verifies history proofs for the key
    let proof = akd.key_history::<Hash>(&key).await?;
    let internal_proof = convert_history_proof::<Hash>(&proof);
    let (mut root_hashes, previous_root_hashes) =
        akd::directory::get_key_history_hashes::<_, Hash, HardCodedAkdVRF>(&akd, &proof)
            .await
            .unwrap();

    // verifies num of root hashes created
    assert_eq!(root_hashes.len(), EPOCHS);

    // verifies both traditional and lean history verification passes
    {
        let akd_result = akd::client::key_history_verify::<Hash>(
            &vrf_pk,
            root_hashes.clone(),
            previous_root_hashes.clone(),
            key.clone(),
            proof.clone(),
        );
        let lean_result = crate::verify::key_history_verify(
            &vrf_pk.to_bytes(),
            to_digest_vec::<Hash>(root_hashes.clone()),
            to_digest_vec_opt::<Hash>(previous_root_hashes.clone()),
            key_bytes.clone(),
            internal_proof.clone(),
        );
        assert!(matches!(akd_result, Ok(())), "{:?}", akd_result);
        assert!(matches!(lean_result, Ok(())), "{:?}", lean_result);
    }

    // corrupts root_hashes[0] and verifies both traditional and lean history verification fail
    {
        root_hashes[0] = root_hashes[1];
        // performs traditional AKD verification
        let akd_result = akd::client::key_history_verify::<Hash>(
            &vrf_pk,
            root_hashes.clone(),
            previous_root_hashes.clone(),
            key.clone(),
            proof.clone(),
        );
        // performs "lean" history verification
        let lean_result = crate::verify::key_history_verify(
            &vrf_pk.to_bytes(),
            to_digest_vec::<Hash>(root_hashes),
            to_digest_vec_opt::<Hash>(previous_root_hashes),
            key_bytes,
            internal_proof,
        );
        assert!(akd_result.is_err(), "{:?}", akd_result);
        assert!(lean_result.is_err(), "{:?}", lean_result);
    }
    Ok(())
}

#[tokio::test]
async fn test_history_proof_single_epoch() -> Result<(), AkdError> {
    let db = InMemoryDb::new();
    let vrf = HardCodedAkdVRF {};
    let akd = Directory::new::<Hash>(&db, &vrf, false).await?;
    let vrf_pk = akd.get_public_key().await.unwrap();
    let key = AkdLabel("label".to_string());
    let key_bytes = key.0.as_bytes().to_vec();

    // publishes single key-value
    akd.publish::<Hash>(vec![(key.clone(), AkdValue(format!("value")))], true)
        .await?;

    // retrieves and verifies history proofs for the key
    let proof = akd.key_history::<Hash>(&key).await?;
    let internal_proof = convert_history_proof::<Hash>(&proof);
    let (root_hashes, previous_root_hashes) =
        akd::directory::get_key_history_hashes::<_, Hash, HardCodedAkdVRF>(&akd, &proof)
            .await
            .unwrap();
    assert_eq!(root_hashes.len(), 1);

    // verifies both traditional and lean history verification passes
    let akd_result = akd::client::key_history_verify::<Hash>(
        &vrf_pk,
        root_hashes.clone(),
        previous_root_hashes.clone(),
        key,
        proof,
    );
    let lean_result = crate::verify::key_history_verify(
        &vrf_pk.to_bytes(),
        to_digest_vec::<Hash>(root_hashes),
        to_digest_vec_opt::<Hash>(previous_root_hashes),
        key_bytes,
        internal_proof,
    );
    assert!(matches!(akd_result, Ok(())), "{:?}", akd_result);
    assert!(matches!(lean_result, Ok(())), "{:?}", lean_result);
    Ok(())
}

// NOTE: There is a problem with "small" AKD trees that appears to only manifest with
// SHA3 256 hashing

// #[tokio::test]
// async fn test_simple_lookup_for_small_tree() -> Result<(), AkdError> {
//     let db = InMemoryDb::new();
//     let mut akd = Directory::new::<Hash>(&db).await?;

//     let mut updates = vec![];
//     for i in 0..1 {
//         updates.push((
//             AkdLabel(format!("hello{}", i)),
//             AkdValue(format!("hello{}", i)),
//         ));
//     }

//     akd.publish::<Hash>(updates, true).await?;

//     let target_label = AkdLabel(format!("hello{}", 0));

//     // retrieve the lookup proof
//     let lookup_proof = akd.lookup(target_label.clone()).await?;
//     // retrieve the root hash
//     let current_azks = akd.retrieve_current_azks().await?;
//     let root_hash = akd.get_root_hash::<Hash>(&current_azks).await?;

//     // create the "lean" lookup proof version
//     let internal_lookup_proof = convert_lookup_proof::<Hash>(&lookup_proof);

//     // perform the "traditional" AKD verification
//     let akd_result =
//         akd::client::lookup_verify::<Hash>(root_hash, target_label, lookup_proof);

//     let lean_result =
//         crate::verify::lookup_verify(to_digest::<Hash>(root_hash), vec![], internal_lookup_proof)
//             .map_err(|i_err| AkdError::AzksNotFound(format!("Internal: {:?}", i_err)));
//     // check the two results to make sure they both verify
//     assert!(matches!(akd_result, Ok(())));
//     assert!(matches!(lean_result, Ok(())));

//     Ok(())
// }<|MERGE_RESOLUTION|>--- conflicted
+++ resolved
@@ -18,6 +18,7 @@
 use alloc::vec::Vec;
 
 use akd::errors::AkdError;
+use akd::storage::Storage;
 use akd::{AkdLabel, AkdValue};
 
 use crate::hash::DIGEST_BYTES;
@@ -55,9 +56,6 @@
     }
 }
 
-<<<<<<< HEAD
-fn convert_label(proof: akd::NodeLabel) -> crate::types::NodeLabel {
-=======
 fn to_digest_vec<H>(hash_vec: Vec<H::Digest>) -> Vec<crate::types::Digest>
 where
     H: winter_crypto::Hasher,
@@ -85,7 +83,6 @@
 }
 
 fn convert_label(proof: akd::node_state::NodeLabel) -> crate::types::NodeLabel {
->>>>>>> 148d6cef
     crate::types::NodeLabel {
         len: proof.len,
         val: proof.val,
@@ -180,7 +177,7 @@
     for proof in &history_proof.proofs {
         let update_proof = crate::types::UpdateProof {
             epoch: proof.epoch,
-            plaintext_value: proof.plaintext_value.0.as_bytes().to_vec(),
+            plaintext_value: proof.plaintext_value.to_vec(),
             version: proof.version,
             existence_vrf_proof: proof.existence_vrf_proof.clone(),
             existence_at_ep: convert_membership_proof(&proof.existence_at_ep),
@@ -264,20 +261,72 @@
     Ok(())
 }
 
+// #[tokio::test]
+// async fn test_simple_lookup_for_small_tree() -> Result<(), AkdError> {
+//     let db = InMemoryDb::new();
+//     let vrf = HardCodedAkdVRF {};
+//     let akd = Directory::new::<Hash>(&db, &vrf, false).await?;
+
+//     let mut updates = vec![];
+//     for i in 0..1 {
+//         updates.push((
+//             AkdLabel(format!("hello{}", i).as_bytes().to_vec()),
+//             AkdValue(format!("hello{}", i).as_bytes().to_vec()),
+//         ));
+//     }
+
+//     akd.publish::<Hash>(updates).await?;
+
+//     let target_label = AkdLabel(format!("hello{}", 0).as_bytes().to_vec());
+
+//     // retrieve the lookup proof
+//     let lookup_proof = akd.lookup(target_label.clone()).await?;
+//     // retrieve the root hash
+//     let current_azks = akd.retrieve_current_azks().await?;
+//     let root_hash = akd.get_root_hash::<Hash>(&current_azks).await?;
+
+//     // create the "lean" lookup proof version
+//     let internal_lookup_proof = convert_lookup_proof::<Hash>(&lookup_proof);
+
+//     let vrf_pk = vrf.get_vrf_public_key().await?;
+
+//     // perform the "traditional" AKD verification
+//     let akd_result =
+//         akd::client::lookup_verify::<Hash>(&vrf_pk, root_hash, target_label.clone(), lookup_proof);
+
+//     let target_label_bytes = target_label.to_vec();
+//     let lean_result = crate::verify::lookup_verify(
+//         &vrf_pk.to_bytes(),
+//         to_digest::<Hash>(root_hash),
+//         target_label_bytes,
+//         internal_lookup_proof,
+//     )
+//     .map_err(|i_err| AkdError::AzksNotFound(format!("Internal: {:?}", i_err)));
+
+//     // check the two results to make sure they both verify
+//     assert!(matches!(akd_result, Ok(())));
+//     assert!(matches!(lean_result, Ok(())));
+
+//     Ok(())
+// }
+
 #[tokio::test]
 async fn test_history_proof_multiple_epochs() -> Result<(), AkdError> {
     let db = InMemoryDb::new();
     let vrf = HardCodedAkdVRF {};
     let akd = Directory::new::<Hash>(&db, &vrf, false).await?;
     let vrf_pk = akd.get_public_key().await.unwrap();
-    let key = AkdLabel("label".to_string());
-    let key_bytes = key.0.as_bytes().to_vec();
+    let key = AkdLabel::from_utf8_str("label");
+    let key_bytes = key.to_vec();
     const EPOCHS: usize = 10;
 
     // publishes key versions in multiple epochs
     for epoch in 1..=EPOCHS {
-        let data = vec![(key.clone(), AkdValue(format!("value{}", epoch)))];
-        akd.publish::<Hash>(data, true).await?;
+        let data = vec![(
+            key.clone(),
+            AkdValue(format!("value{}", epoch).as_bytes().to_vec()),
+        )];
+        akd.publish::<Hash>(data).await?;
     }
 
     // retrieves and verifies history proofs for the key
@@ -299,6 +348,7 @@
             previous_root_hashes.clone(),
             key.clone(),
             proof.clone(),
+            false,
         );
         let lean_result = crate::verify::key_history_verify(
             &vrf_pk.to_bytes(),
@@ -306,9 +356,10 @@
             to_digest_vec_opt::<Hash>(previous_root_hashes.clone()),
             key_bytes.clone(),
             internal_proof.clone(),
+            false,
         );
-        assert!(matches!(akd_result, Ok(())), "{:?}", akd_result);
-        assert!(matches!(lean_result, Ok(())), "{:?}", lean_result);
+        assert!(matches!(akd_result, Ok(_)), "{:?}", akd_result);
+        assert!(matches!(lean_result, Ok(_)), "{:?}", lean_result);
     }
 
     // corrupts root_hashes[0] and verifies both traditional and lean history verification fail
@@ -321,6 +372,7 @@
             previous_root_hashes.clone(),
             key.clone(),
             proof.clone(),
+            false,
         );
         // performs "lean" history verification
         let lean_result = crate::verify::key_history_verify(
@@ -329,6 +381,7 @@
             to_digest_vec_opt::<Hash>(previous_root_hashes),
             key_bytes,
             internal_proof,
+            false,
         );
         assert!(akd_result.is_err(), "{:?}", akd_result);
         assert!(lean_result.is_err(), "{:?}", lean_result);
@@ -342,11 +395,11 @@
     let vrf = HardCodedAkdVRF {};
     let akd = Directory::new::<Hash>(&db, &vrf, false).await?;
     let vrf_pk = akd.get_public_key().await.unwrap();
-    let key = AkdLabel("label".to_string());
-    let key_bytes = key.0.as_bytes().to_vec();
+    let key = AkdLabel::from_utf8_str("label");
+    let key_bytes = key.to_vec();
 
     // publishes single key-value
-    akd.publish::<Hash>(vec![(key.clone(), AkdValue(format!("value")))], true)
+    akd.publish::<Hash>(vec![(key.clone(), AkdValue::from_utf8_str("value"))])
         .await?;
 
     // retrieves and verifies history proofs for the key
@@ -365,6 +418,7 @@
         previous_root_hashes.clone(),
         key,
         proof,
+        false,
     );
     let lean_result = crate::verify::key_history_verify(
         &vrf_pk.to_bytes(),
@@ -372,51 +426,126 @@
         to_digest_vec_opt::<Hash>(previous_root_hashes),
         key_bytes,
         internal_proof,
+        false,
     );
-    assert!(matches!(akd_result, Ok(())), "{:?}", akd_result);
-    assert!(matches!(lean_result, Ok(())), "{:?}", lean_result);
+    assert!(matches!(akd_result, Ok(_)), "{:?}", akd_result);
+    assert!(matches!(lean_result, Ok(_)), "{:?}", lean_result);
     Ok(())
 }
 
-// NOTE: There is a problem with "small" AKD trees that appears to only manifest with
-// SHA3 256 hashing
-
-// #[tokio::test]
-// async fn test_simple_lookup_for_small_tree() -> Result<(), AkdError> {
-//     let db = InMemoryDb::new();
-//     let mut akd = Directory::new::<Hash>(&db).await?;
-
-//     let mut updates = vec![];
-//     for i in 0..1 {
-//         updates.push((
-//             AkdLabel(format!("hello{}", i)),
-//             AkdValue(format!("hello{}", i)),
-//         ));
-//     }
-
-//     akd.publish::<Hash>(updates, true).await?;
-
-//     let target_label = AkdLabel(format!("hello{}", 0));
-
-//     // retrieve the lookup proof
-//     let lookup_proof = akd.lookup(target_label.clone()).await?;
-//     // retrieve the root hash
-//     let current_azks = akd.retrieve_current_azks().await?;
-//     let root_hash = akd.get_root_hash::<Hash>(&current_azks).await?;
-
-//     // create the "lean" lookup proof version
-//     let internal_lookup_proof = convert_lookup_proof::<Hash>(&lookup_proof);
-
-//     // perform the "traditional" AKD verification
-//     let akd_result =
-//         akd::client::lookup_verify::<Hash>(root_hash, target_label, lookup_proof);
-
-//     let lean_result =
-//         crate::verify::lookup_verify(to_digest::<Hash>(root_hash), vec![], internal_lookup_proof)
-//             .map_err(|i_err| AkdError::AzksNotFound(format!("Internal: {:?}", i_err)));
-//     // check the two results to make sure they both verify
-//     assert!(matches!(akd_result, Ok(())));
-//     assert!(matches!(lean_result, Ok(())));
-
-//     Ok(())
-// }+#[tokio::test]
+async fn test_tombstoned_key_history() -> Result<(), AkdError> {
+    let db = InMemoryDb::new();
+    let vrf = HardCodedAkdVRF {};
+    // epoch 0
+    let akd = Directory::new::<Hash>(&db, &vrf, false).await?;
+
+    // epoch 1
+    akd.publish::<Hash>(vec![(
+        AkdLabel::from_utf8_str("hello"),
+        AkdValue::from_utf8_str("world"),
+    )])
+    .await?;
+
+    // epoch 2
+    akd.publish::<Hash>(vec![(
+        AkdLabel::from_utf8_str("hello"),
+        AkdValue::from_utf8_str("world2"),
+    )])
+    .await?;
+
+    // epoch 3
+    akd.publish::<Hash>(vec![(
+        AkdLabel::from_utf8_str("hello"),
+        AkdValue::from_utf8_str("world3"),
+    )])
+    .await?;
+
+    // epoch 4
+    akd.publish::<Hash>(vec![(
+        AkdLabel::from_utf8_str("hello"),
+        AkdValue::from_utf8_str("world4"),
+    )])
+    .await?;
+
+    // epoch 5
+    akd.publish::<Hash>(vec![(
+        AkdLabel::from_utf8_str("hello"),
+        AkdValue::from_utf8_str("world5"),
+    )])
+    .await?;
+
+    // Epochs 1-5, we're going to tombstone 1 & 2
+    let vrf_pk = akd.get_public_key().await?;
+
+    // tombstone epochs 1 & 2
+    let tombstones = [
+        akd::storage::types::ValueStateKey("hello".as_bytes().to_vec(), 1u64),
+        akd::storage::types::ValueStateKey("hello".as_bytes().to_vec(), 2u64),
+    ];
+    db.tombstone_value_states(&tombstones).await?;
+
+    let history_proof = akd
+        .key_history::<Hash>(&AkdLabel::from_utf8_str("hello"))
+        .await?;
+    assert_eq!(5, history_proof.proofs.len());
+    let (root_hashes, previous_root_hashes) =
+        akd::directory::get_key_history_hashes(&akd, &history_proof).await?;
+
+    // If we request a proof with tombstones but without saying we're OK with tombstones, throw an err
+    let tombstones = akd::client::key_history_verify::<Hash>(
+        &vrf_pk,
+        root_hashes.clone(),
+        previous_root_hashes.clone(),
+        AkdLabel::from_utf8_str("hello"),
+        history_proof.clone(),
+        false,
+    );
+    assert!(matches!(tombstones, Err(_)));
+
+    let internal_proof = convert_history_proof::<Hash>(&history_proof);
+    let tombstones = crate::verify::key_history_verify(
+        &vrf_pk.to_bytes(),
+        to_digest_vec::<Hash>(root_hashes.clone()),
+        to_digest_vec_opt::<Hash>(previous_root_hashes.clone()),
+        AkdLabel::from_utf8_str("hello").to_vec(),
+        internal_proof,
+        false,
+    );
+    assert!(matches!(tombstones, Err(_)));
+
+    // We should be able to verify tombstones assuming the client is accepting
+    // of tombstoned states
+    let tombstones = akd::client::key_history_verify::<Hash>(
+        &vrf_pk,
+        root_hashes.clone(),
+        previous_root_hashes.clone(),
+        AkdLabel::from_utf8_str("hello"),
+        history_proof.clone(),
+        true,
+    )?;
+    assert_eq!(true, tombstones[0]);
+    assert_eq!(true, tombstones[1]);
+    assert_eq!(false, tombstones[2]);
+    assert_eq!(false, tombstones[3]);
+    assert_eq!(false, tombstones[4]);
+
+    let internal_proof = convert_history_proof::<Hash>(&history_proof);
+    let tombstones = crate::verify::key_history_verify(
+        &vrf_pk.to_bytes(),
+        to_digest_vec::<Hash>(root_hashes.clone()),
+        to_digest_vec_opt::<Hash>(previous_root_hashes.clone()),
+        AkdLabel::from_utf8_str("hello").to_vec(),
+        internal_proof,
+        true,
+    )
+    .map_err(|ver_err| AkdError::AzksNotFound(format!("INTERNAL: {}", ver_err)))?;
+
+    assert_eq!(true, tombstones[0]);
+    assert_eq!(true, tombstones[1]);
+    assert_eq!(false, tombstones[2]);
+    assert_eq!(false, tombstones[3]);
+    assert_eq!(false, tombstones[4]);
+
+    Ok(())
+}